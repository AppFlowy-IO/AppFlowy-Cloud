name: AppFlowyCloud

on:
  push:
    branches: [ main ]
  pull_request:
    types: [ opened, synchronize, reopened ]
    branches: [ main ]

env:
  SQLX_VERSION: 0.7.1
  SQLX_FEATURES: "rustls,postgres"
<<<<<<< HEAD

  GOTRUE_JWT_SECRET: some_secret_key
  GOTRUE_SMTP_HOST: smtp.gmail.com
  GOTRUE_SMTP_PORT: 465
  GOTRUE_SMTP_USER: noreply@appflowy.io
  GOTRUE_SMTP_PASS: ${{ secrets.GOTRUE_SMTP_PASS }}
  GOTRUE_SMTP_ADMIN_EMAIL: internal@appflowy.io
  GOTRUE_REGISTERED_EMAIL: zack@appflowy.io
  GOTRUE_REGISTERED_PASSWORD: Hello123!
  DATABASE_URL: postgres://postgres:password@localhost:5433/appflowy
=======
>>>>>>> e2e6d79c

jobs:
  test:
    name: Unit Tests
    runs-on: ubuntu-latest

    steps:
      - uses: actions/checkout@v3
      - uses: dtolnay/rust-toolchain@stable
      - uses: Swatinem/rust-cache@v2
        with:
          workspaces: |
            AppFlowy-Cloud

      - name: Install Development Dependencies
        run: |
          cargo install sqlx-cli --version=${{ env.SQLX_VERSION }} --features ${{ env.SQLX_FEATURES }} --no-default-features --locked
          sudo apt-get install libpq-dev -y
<<<<<<< HEAD
          SKIP_DOCKER=true ./build/init_database.sh
      - name: Check sqlx-data.json is up-to-date
        run: |
          cargo sqlx prepare --check -- --bin appflowy_cloud
      - name: Run Docker-Compose
        run: |
          docker-compose up -d
      - name: Add registered user
        run: |
          export GOTRUE_MAILER_AUTOCONFIRM=true
          docker-compose up -d
          curl localhost:9998/signup \
            --data-raw '{"email":"'"$GOTRUE_REGISTERED_EMAIL"'","password":"'"$GOTRUE_REGISTERED_PASSWORD"'"}' \
            --header 'Content-Type: application/json'
          export GOTRUE_MAILER_AUTOCONFIRM=false
          docker-compose up -d
=======
          ./build/init_database.sh
          ./build/init_redis.sh
>>>>>>> e2e6d79c

      - name: Check sqlx-data.json
        run: |
          cargo sqlx prepare --check -- --bin appflowy_cloud

      <|MERGE_RESOLUTION|>--- conflicted
+++ resolved
@@ -10,19 +10,6 @@
 env:
   SQLX_VERSION: 0.7.1
   SQLX_FEATURES: "rustls,postgres"
-<<<<<<< HEAD
-
-  GOTRUE_JWT_SECRET: some_secret_key
-  GOTRUE_SMTP_HOST: smtp.gmail.com
-  GOTRUE_SMTP_PORT: 465
-  GOTRUE_SMTP_USER: noreply@appflowy.io
-  GOTRUE_SMTP_PASS: ${{ secrets.GOTRUE_SMTP_PASS }}
-  GOTRUE_SMTP_ADMIN_EMAIL: internal@appflowy.io
-  GOTRUE_REGISTERED_EMAIL: zack@appflowy.io
-  GOTRUE_REGISTERED_PASSWORD: Hello123!
-  DATABASE_URL: postgres://postgres:password@localhost:5433/appflowy
-=======
->>>>>>> e2e6d79c
 
 jobs:
   test:
@@ -41,27 +28,8 @@
         run: |
           cargo install sqlx-cli --version=${{ env.SQLX_VERSION }} --features ${{ env.SQLX_FEATURES }} --no-default-features --locked
           sudo apt-get install libpq-dev -y
-<<<<<<< HEAD
-          SKIP_DOCKER=true ./build/init_database.sh
-      - name: Check sqlx-data.json is up-to-date
-        run: |
-          cargo sqlx prepare --check -- --bin appflowy_cloud
-      - name: Run Docker-Compose
-        run: |
-          docker-compose up -d
-      - name: Add registered user
-        run: |
-          export GOTRUE_MAILER_AUTOCONFIRM=true
-          docker-compose up -d
-          curl localhost:9998/signup \
-            --data-raw '{"email":"'"$GOTRUE_REGISTERED_EMAIL"'","password":"'"$GOTRUE_REGISTERED_PASSWORD"'"}' \
-            --header 'Content-Type: application/json'
-          export GOTRUE_MAILER_AUTOCONFIRM=false
-          docker-compose up -d
-=======
           ./build/init_database.sh
           ./build/init_redis.sh
->>>>>>> e2e6d79c
 
       - name: Check sqlx-data.json
         run: |
