name: AppFlowy-Cloud Integrations

on:
  push:
    branches: [ main ]
    paths:
      - 'src/**'
      - 'libs/**'
      - 'services/**'
      - 'admin_frontend/**'
  pull_request:
    branches: [ main ]
    paths:
      - 'src/**'
      - 'libs/**'
      - 'services/**'
      - 'admin_frontend/**'

concurrency:
  group: ${{ github.workflow }}-${{ github.event.pull_request.number || github.ref }}
  cancel-in-progress: true

env:
  LOCALHOST_URL: http://localhost
  LOCALHOST_WS: ws://localhost/ws/v1
  APPFLOWY_REDIS_URI: redis://redis:6379
  LOCALHOST_GOTRUE: http://localhost/gotrue
  POSTGRES_PASSWORD: password
  DATABASE_URL: postgres://postgres:password@localhost:5432/postgres
  SQLX_OFFLINE: true

jobs:
  setup:
    name: Setup Environment
    runs-on: ubuntu-latest
    steps:
      - uses: actions/checkout@v4
      - name: Install prerequisites
        run: |
          sudo apt-get update
          sudo apt-get install protobuf-compiler
          sudo update-ca-certificates

      - name: Build Docker Images
        run: |
          export DOCKER_DEFAULT_PLATFORM=linux/amd64
<<<<<<< HEAD
          docker compose build appflowy_cloud appflowy_worker
=======
          docker compose build appflowy_cloud  appflowy_worker admin_frontend
>>>>>>> d0c212ff

      - name: Push docker images to docker hub
        run: |
          docker tag appflowyinc/appflowy_cloud appflowyinc/appflowy_cloud:${GITHUB_SHA}
          docker tag appflowyinc/appflowy_worker appflowyinc/appflowy_worker:${GITHUB_SHA}
          docker tag appflowyinc/admin_frontend appflowyinc/admin_frontend:${GITHUB_SHA}
          echo ${{ secrets.DOCKER_HUB_ACCESS_TOKEN }} | docker login --username appflowyinc --password-stdin
          docker push appflowyinc/appflowy_cloud:${GITHUB_SHA}
          docker push appflowyinc/appflowy_worker:${GITHUB_SHA}
<<<<<<< HEAD
=======
          docker push appflowyinc/admin_frontend:${GITHUB_SHA}
>>>>>>> d0c212ff
          APPFLOWY_WORKER_VERSION=${GITHUB_SHA}
          APPFLOWY_CLOUD_VERSION=${GITHUB_SHA}
          APPFLOWY_ADMIN_FRONTEND_VERSION=${GITHUB_SHA}

  test:
    name: Integration Tests
    runs-on: ubuntu-latest
    needs: setup
    strategy:
      matrix:
        include:
          - test_service: "appflowy_cloud"
<<<<<<< HEAD
            test_cmd: "--workspace --exclude appflowy-ai-client --features ai-test-enabled"
=======
            test_cmd: "--workspace --exclude appflowy-history --exclude appflowy-ai-client --features ai-test-enabled"
>>>>>>> d0c212ff
          - test_service: "appflowy_worker"
            test_cmd: "-p appflowy-worker"
          - test_service: "admin_frontend"
            test_cmd: "-p admin_frontend"
    steps:
      - uses: actions/checkout@v4
      - uses: dtolnay/rust-toolchain@stable
      - uses: Swatinem/rust-cache@v2
        with:
          workspaces: "AppFlowy-Cloud"

      - name: Copy and rename deploy.env to .env
        run: cp deploy.env .env

      - name: Replace values in .env
        run: |
          # log level
          sed -i 's|RUST_LOG=.*|RUST_LOG=trace|' .env
          sed -i 's|GOTRUE_SMTP_USER=.*|GOTRUE_SMTP_USER=${{ secrets.CI_GOTRUE_SMTP_USER }}|' .env
          sed -i 's|GOTRUE_SMTP_PASS=.*|GOTRUE_SMTP_PASS=${{ secrets.CI_GOTRUE_SMTP_PASS }}|' .env
          sed -i 's|GOTRUE_SMTP_ADMIN_EMAIL=.*|GOTRUE_SMTP_ADMIN_EMAIL=${{ secrets.CI_GOTRUE_SMTP_ADMIN_EMAIL }}|' .env
          sed -i 's|GOTRUE_EXTERNAL_GOOGLE_ENABLED=.*|GOTRUE_EXTERNAL_GOOGLE_ENABLED=true|' .env
          sed -i 's|GOTRUE_MAILER_AUTOCONFIRM=.*|GOTRUE_MAILER_AUTOCONFIRM=false|' .env
          sed -i 's|API_EXTERNAL_URL=http://your-host|API_EXTERNAL_URL=http://localhost|' .env
          sed -i 's|GOTRUE_RATE_LIMIT_EMAIL_SENT=100|GOTRUE_RATE_LIMIT_EMAIL_SENT=1000|' .env
          sed -i 's|APPFLOWY_MAILER_SMTP_USERNAME=.*|APPFLOWY_MAILER_SMTP_USERNAME=${{ secrets.CI_GOTRUE_SMTP_USER }}|' .env
          sed -i 's|APPFLOWY_MAILER_SMTP_PASSWORD=.*|APPFLOWY_MAILER_SMTP_PASSWORD=${{ secrets.CI_GOTRUE_SMTP_PASS }}|' .env
          sed -i 's|APPFLOWY_AI_OPENAI_API_KEY=.*|APPFLOWY_AI_OPENAI_API_KEY=${{ secrets.CI_OPENAI_API_KEY }}|' .env
          sed -i "s|LOCAL_AI_AWS_ACCESS_KEY_ID=.*|LOCAL_AI_AWS_ACCESS_KEY_ID=${{ secrets.LOCAL_AI_AWS_ACCESS_KEY_ID }}|" .env
          sed -i "s|LOCAL_AI_AWS_SECRET_ACCESS_KEY=.*|LOCAL_AI_AWS_SECRET_ACCESS_KEY=${{ secrets.LOCAL_AI_AWS_SECRET_ACCESS_KEY }}|" .env
          sed -i 's|APPFLOWY_WEB_URL=.*|APPFLOWY_WEB_URL=http://localhost:3000|' .env
        shell: bash

      - name: Update Nginx Configuration
        # the wasm-pack headless tests will run on random ports, so we need to allow all origins
        run: sed -i 's/http:\/\/127\.0\.0\.1:8000/http:\/\/127.0.0.1/g' nginx/nginx.conf

      - name: Run Docker-Compose
        run: |
          export APPFLOWY_WORKER_VERSION=${GITHUB_SHA}
          export APPFLOWY_CLOUD_VERSION=${GITHUB_SHA}
          export APPFLOWY_ADMIN_FRONTEND_VERSION=${GITHUB_SHA}
          docker compose -f docker-compose-ci.yml up -d
          docker ps -a

          container_id=$(docker ps --filter name=appflowy-cloud-ai-1 -q)
          if [ -n "$container_id" ]; then
          echo "Displaying logs for the AppFlowy-AI container..."
            docker logs "$container_id"
          else
            echo "No running container found to display logs."
          fi

      - name: Install prerequisites
        run: |
          sudo apt-get update
          sudo apt-get install protobuf-compiler

      - name: Run Tests
        run: |
          echo "Running tests for ${{ matrix.test_service }} with flags: ${{ matrix.test_cmd }}"
          RUST_LOG="info" DISABLE_CI_TEST_LOG="true" cargo test ${{ matrix.test_cmd }}

      - name: Run Tests from main branch
        run: |
          git fetch origin main
          git checkout main
          RUST_LOG="info" DISABLE_CI_TEST_LOG="true" cargo test ${{ matrix.test_cmd }}

  cleanup:
    name: Cleanup Docker Images
    if: always()
    needs: test
    runs-on: ubuntu-latest
    steps:
      - name: Remove Docker Images from Docker Hub
        run: |
          TOKEN=$(curl -s -H "Content-Type: application/json" -X POST -d '{"username": "appflowyinc", "password": "${{ secrets.DOCKER_HUB_ACCESS_TOKEN }}"}' https://hub.docker.com/v2/users/login/ | jq -r .token)
          curl -s -X DELETE -H "Authorization: JWT ${TOKEN}" https://hub.docker.com/v2/repositories/appflowyinc/${{ matrix.test_service }}/tags/${GITHUB_SHA}/<|MERGE_RESOLUTION|>--- conflicted
+++ resolved
@@ -44,11 +44,7 @@
       - name: Build Docker Images
         run: |
           export DOCKER_DEFAULT_PLATFORM=linux/amd64
-<<<<<<< HEAD
-          docker compose build appflowy_cloud appflowy_worker
-=======
           docker compose build appflowy_cloud  appflowy_worker admin_frontend
->>>>>>> d0c212ff
 
       - name: Push docker images to docker hub
         run: |
@@ -58,10 +54,7 @@
           echo ${{ secrets.DOCKER_HUB_ACCESS_TOKEN }} | docker login --username appflowyinc --password-stdin
           docker push appflowyinc/appflowy_cloud:${GITHUB_SHA}
           docker push appflowyinc/appflowy_worker:${GITHUB_SHA}
-<<<<<<< HEAD
-=======
           docker push appflowyinc/admin_frontend:${GITHUB_SHA}
->>>>>>> d0c212ff
           APPFLOWY_WORKER_VERSION=${GITHUB_SHA}
           APPFLOWY_CLOUD_VERSION=${GITHUB_SHA}
           APPFLOWY_ADMIN_FRONTEND_VERSION=${GITHUB_SHA}
@@ -74,11 +67,7 @@
       matrix:
         include:
           - test_service: "appflowy_cloud"
-<<<<<<< HEAD
             test_cmd: "--workspace --exclude appflowy-ai-client --features ai-test-enabled"
-=======
-            test_cmd: "--workspace --exclude appflowy-history --exclude appflowy-ai-client --features ai-test-enabled"
->>>>>>> d0c212ff
           - test_service: "appflowy_worker"
             test_cmd: "-p appflowy-worker"
           - test_service: "admin_frontend"
