--- conflicted
+++ resolved
@@ -284,20 +284,12 @@
 [patch.crates-io]
 # It's diffcult to resovle different version with the same crate used in AppFlowy Frontend and the Client-API crate.
 # So using patch to workaround this issue.
-<<<<<<< HEAD
-collab = { git = "https://github.com/AppFlowy-IO/AppFlowy-Collab", rev = "80abf1e" }
-collab-entity = { git = "https://github.com/AppFlowy-IO/AppFlowy-Collab", rev = "80abf1e" }
-collab-folder = { git = "https://github.com/AppFlowy-IO/AppFlowy-Collab", rev = "80abf1e" }
-collab-document = { git = "https://github.com/AppFlowy-IO/AppFlowy-Collab", rev = "80abf1e" }
-collab-user = { git = "https://github.com/AppFlowy-IO/AppFlowy-Collab", rev = "80abf1e" }
-collab-database = { git = "https://github.com/AppFlowy-IO/AppFlowy-Collab", rev = "80abf1e" }
-=======
-collab = { git = "https://github.com/AppFlowy-IO/AppFlowy-Collab", rev = "6f98f054a8306a8791b65bf1825091ab3fe60166" }
-collab-entity = { git = "https://github.com/AppFlowy-IO/AppFlowy-Collab", rev = "6f98f054a8306a8791b65bf1825091ab3fe60166" }
-collab-folder = { git = "https://github.com/AppFlowy-IO/AppFlowy-Collab", rev = "6f98f054a8306a8791b65bf1825091ab3fe60166" }
-collab-document = { git = "https://github.com/AppFlowy-IO/AppFlowy-Collab", rev = "6f98f054a8306a8791b65bf1825091ab3fe60166" }
-collab-user = { git = "https://github.com/AppFlowy-IO/AppFlowy-Collab", rev = "6f98f054a8306a8791b65bf1825091ab3fe60166" }
->>>>>>> 24883465
+collab = { git = "https://github.com/AppFlowy-IO/AppFlowy-Collab", rev = "fe73d28" }
+collab-entity = { git = "https://github.com/AppFlowy-IO/AppFlowy-Collab", rev = "fe73d28" }
+collab-folder = { git = "https://github.com/AppFlowy-IO/AppFlowy-Collab", rev = "fe73d28" }
+collab-document = { git = "https://github.com/AppFlowy-IO/AppFlowy-Collab", rev = "fe73d28" }
+collab-user = { git = "https://github.com/AppFlowy-IO/AppFlowy-Collab", rev = "fe73d28" }
+collab-database = { git = "https://github.com/AppFlowy-IO/AppFlowy-Collab", rev = "fe73d28" }
 
 [features]
 history = []
