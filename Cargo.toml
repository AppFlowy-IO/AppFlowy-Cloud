[package]
name = "appflowy-cloud"
version = "0.1.0"
edition = "2021"

# See more keys and their definitions at https://doc.rust-lang.org/cargo/reference/manifest.html

[dependencies]
actix.workspace = true
actix-web.workspace = true
actix-http = { workspace = true, default-features = false, features = [
  "openssl",
  "compress-brotli",
  "compress-gzip",
] }
actix-rt = "2.9.0"
actix-web-actors = { version = "4.3" }
actix-service = "2.0.2"
actix-identity = "0.6.0"
actix-router = "0.5.2"
actix-session = { version = "0.8", features = ["redis-rs-tls-session"] }
actix-multipart = { version = "0.7.2", features = ["derive"] }
openssl = { version = "0.10.62", features = ["vendored"] }
zstd.workspace = true

# serde
serde_json.workspace = true
serde_repr.workspace = true
serde.workspace = true

tokio = { workspace = true, features = [
  "macros",
  "rt-multi-thread",
  "sync",
  "fs",
  "time",
  "full",
] }
tokio-stream.workspace = true
tokio-util = { version = "0.7.10", features = ["io"] }
futures-util = { workspace = true, features = ["std", "io"] }
once_cell = "1.19.0"
chrono = { version = "0.4.37", features = [
  "serde",
  "clock",
], default-features = false }
derive_more = { version = "0.99" }
secrecy.workspace = true
rand = { version = "0.8", features = ["std_rng"] }
anyhow.workspace = true
thiserror = "1.0.56"
reqwest = { workspace = true, features = [
  "json",
  "rustls-tls",
  "cookies",
  "stream",
] }
unicode-segmentation = "1.10"
lazy_static.workspace = true
fancy-regex = "0.11.0"
bytes.workspace = true
validator.workspace = true
rcgen = { version = "0.10.0", features = ["pem", "x509-parser"] }
mime = "0.3.17"
aws-sdk-s3 = { version = "1.63.0", features = [
  "behavior-version-latest",
  "rt-tokio",
] }
aws-config = { version = "1.5.10", features = ["behavior-version-latest"] }
redis = { workspace = true, features = [
  "json",
  "tokio-comp",
  "connection-manager",
] }
tracing = { version = "0.1.40", features = ["log"] }
tracing-subscriber = { version = "0.3.19", features = [
  "registry",
  "env-filter",
  "ansi",
  "json",
  "tracing-log",
] }
tracing-bunyan-formatter = "0.3.9"
sqlx = { workspace = true, default-features = false, features = [
  "runtime-tokio-rustls",
  "macros",
  "postgres",
  "uuid",
  "chrono",
  "migrate",
] }
async-trait.workspace = true
prometheus-client.workspace = true
itertools = "0.11"
uuid.workspace = true
tokio-tungstenite = { version = "0.20.1", features = ["native-tls"] }
dotenvy.workspace = true
url = "2.5.0"
brotli.workspace = true
dashmap.workspace = true
async-stream.workspace = true
futures.workspace = true
semver = "1.0.22"
governor = { version = "0.6.3" }
tonic.workspace = true
prost.workspace = true
tonic-proto.workspace = true
appflowy-collaborate = { path = "services/appflowy-collaborate" }
percent-encoding = "2.3.1"

# ai
appflowy-ai-client = { workspace = true, features = ["dto", "client-api"] }
pgvector = { workspace = true, features = ["sqlx"] }

collab = { workspace = true, features = ["lock_timeout"] }
collab-document = { workspace = true }
collab-entity = { workspace = true }
collab-folder = { workspace = true }
collab-user = { workspace = true }
collab-database = { workspace = true }
collab-importer = { workspace = true }
collab-rt-protocol.workspace = true

#Local crate
snowflake = { path = "libs/snowflake" }
database.workspace = true
database-entity.workspace = true
gotrue = { path = "libs/gotrue" }
gotrue-entity = { path = "libs/gotrue-entity" }
infra = { path = "libs/infra" }
authentication.workspace = true
access-control.workspace = true
app-error = { workspace = true, features = [
  "sqlx_error",
  "actix_web_error",
  "tokio_error",
  "appflowy_ai_error",
] }
shared-entity = { path = "libs/shared-entity", features = ["cloud"] }
workspace-template = { workspace = true }
collab-rt-entity.workspace = true
collab-stream.workspace = true
yrs.workspace = true

tonic-build = "0.12.3"
log = "0.4.20"
lettre = { version = "0.11.7", features = ["tokio1", "tokio1-native-tls"] }
handlebars = "5.1.2"
pin-project.workspace = true
byteorder = "1.5.0"
sha2 = "0.10.8"
rayon.workspace = true
mailer.workspace = true
async_zip.workspace = true
sanitize-filename.workspace = true
futures-lite = "2.3.0"
console-subscriber = { version = "0.4.1", optional = true }
base64.workspace = true
md5.workspace = true
nanoid = "0.4.0"
http = "0.2.12"

[dev-dependencies]
flate2 = "1.0"
once_cell = "1.19.0"
tempfile = "3.9.0"
assert-json-diff = "2.0.2"
scraper = "0.17.1"
client-api-test = { path = "libs/client-api-test", features = ["collab-sync"] }
client-api = { path = "libs/client-api", features = [
  "collab-sync",
  "test_util",
  "sync_verbose_log",
  "test_fast_sync",
  "enable_brotli",
] }
opener = "0.6.1"
image = "0.23.14"
collab-rt-entity.workspace = true
hex = "0.4.3"
unicode-normalization = "0.1.24"


[[bin]]
name = "appflowy_cloud"
path = "src/main.rs"

[lib]
path = "src/lib.rs"

#[[bench]]
#name = "access_control_benchmark"
#harness = false

[workspace]
members = [
  # libs
  "libs/snowflake",
  "libs/collab-rt-entity",
  "libs/database",
  "libs/database-entity",
  "libs/client-api",
  "libs/infra",
  "libs/shared-entity",
  "libs/gotrue",
  "libs/gotrue-entity",
  "admin_frontend",
  "libs/app-error",
  "libs/workspace-template",
  "libs/encrypt",
  "libs/authentication",
  "libs/access-control",
  "libs/collab-rt-protocol",
  "libs/collab-stream",
  "libs/client-websocket",
  "libs/client-api-test",
  "libs/wasm-test",
  "libs/appflowy-ai-client",
  "libs/client-api-entity",
  # services
  "services/appflowy-collaborate",
  "services/appflowy-worker",
  # xtask
  "xtask",
  "libs/tonic-proto",
  "libs/mailer",
]

[workspace.dependencies]
collab-rt-entity = { path = "libs/collab-rt-entity" }
collab-rt-protocol = { path = "libs/collab-rt-protocol" }
database = { path = "libs/database" }
database-entity = { path = "libs/database-entity" }
shared-entity = { path = "libs/shared-entity" }
gotrue-entity = { path = "libs/gotrue-entity" }
authentication = { path = "libs/authentication" }
access-control = { path = "libs/access-control" }
mailer = { path = "libs/mailer" }
app-error = { path = "libs/app-error" }
async-trait = "0.1.77"
prometheus-client = "0.22.0"
brotli = "3.4.0"
collab-stream = { path = "libs/collab-stream" }
dotenvy = "0.15.7"
secrecy = { version = "0.8", features = ["serde"] }
serde_json = "1.0.111"
serde_repr = "0.1.18"
serde = { version = "1.0.195", features = ["derive"] }
bytes = "1.9.0"
workspace-template = { path = "libs/workspace-template" }
uuid = { version = "1.6.1", features = ["v4", "v5"] }
anyhow = "1.0.94"
actix = "0.13.3"
actix-web = { version = "4.5.1", default-features = false, features = [
  "openssl",
  "compress-brotli",
  "compress-gzip",
] }
actix-http = { version = "3.6.0", default-features = false }
tokio = { version = "1.36.0", features = ["sync"] }
tokio-stream = "0.1.14"
rayon = "1.10.0"
futures-util = "0.3.30"
bincode = "1.3.3"
client-websocket = { path = "libs/client-websocket" }
infra = { path = "libs/infra" }
tracing = { version = "0.1", features = ["log"] }
gotrue = { path = "libs/gotrue" }
redis = "0.25.2"
sqlx = { version = "0.8.1", default-features = false }
dashmap = "5.5.3"
futures = "0.3.30"
async-stream = "0.3.5"
reqwest = "0.11.27"
lazy_static = "1.4.0"
tonic = "0.12.3"
prost = "0.13.3"
tonic-proto = { path = "libs/tonic-proto" }
appflowy-ai-client = { path = "libs/appflowy-ai-client", default-features = false }
pgvector = { version = "0.4", features = ["sqlx"] }
client-api-entity = { path = "libs/client-api-entity" }
async_zip = { version = "0.0.17", features = ["full"] }
sanitize-filename = "0.5.0"
base64 = "0.22"
md5 = "0.7.0"
pin-project = "1.1.5"
<<<<<<< HEAD
arc-swap = { version = "1.7" }
=======
validator = "0.19"
>>>>>>> af38efe6
zstd = { version = "0.13.2", features = [] }

# collaboration
yrs = { version = "0.21.3", features = ["sync"] }
collab = { version = "0.2.0" }
collab-entity = { version = "0.2.0" }
collab-folder = { version = "0.2.0" }
collab-document = { version = "0.2.0" }
collab-database = { version = "0.2.0" }
collab-user = { version = "0.2.0" }
collab-importer = { version = "0.1.0" }

[profile.release]
lto = true
opt-level = 3
codegen-units = 1

[profile.profiling]
inherits = "release"
debug = true

[profile.ci]
inherits = "release"
opt-level = 2
lto = false

[profile.dev]
opt-level = 0
lto = false
codegen-units = 128
incremental = true
debug = true

[patch.crates-io]
# It's diffcult to resovle different version with the same crate used in AppFlowy Frontend and the Client-API crate.
# So using patch to workaround this issue.
collab = { git = "https://github.com/AppFlowy-IO/AppFlowy-Collab", rev = "508d6a51dd13ba115cf211fd11245174cea97ea8" }
collab-entity = { git = "https://github.com/AppFlowy-IO/AppFlowy-Collab", rev = "508d6a51dd13ba115cf211fd11245174cea97ea8" }
collab-folder = { git = "https://github.com/AppFlowy-IO/AppFlowy-Collab", rev = "508d6a51dd13ba115cf211fd11245174cea97ea8" }
collab-document = { git = "https://github.com/AppFlowy-IO/AppFlowy-Collab", rev = "508d6a51dd13ba115cf211fd11245174cea97ea8" }
collab-user = { git = "https://github.com/AppFlowy-IO/AppFlowy-Collab", rev = "508d6a51dd13ba115cf211fd11245174cea97ea8" }
collab-database = { git = "https://github.com/AppFlowy-IO/AppFlowy-Collab", rev = "508d6a51dd13ba115cf211fd11245174cea97ea8" }
collab-importer = { git = "https://github.com/AppFlowy-IO/AppFlowy-Collab", rev = "508d6a51dd13ba115cf211fd11245174cea97ea8" }

[features]
history = []
# Some AI test features are not available for self-hosted AppFlowy Cloud. Therefore, AI testing is disabled by default.
ai-test-enabled = ["client-api-test/ai-test-enabled"]
# Enable Debugging for Tokio Runtime with Tokio Console
# Reference: https://github.com/tokio-rs/console
# Steps to Enable and Use Tokio Console:
# 1. Run your application with debugging enabled:
#      RUST_BACKTRACE=1 RUST_LOG=trace cargo run --package xtask
# 2. Install the Tokio Console CLI (if not already installed):
#      cargo install --locked tokio-console
# 3. Open a new terminal and start the Tokio Console:
#      tokio-console
tokio-runtime-profile = ["console-subscriber", "tokio/tracing"]<|MERGE_RESOLUTION|>--- conflicted
+++ resolved
@@ -284,11 +284,8 @@
 base64 = "0.22"
 md5 = "0.7.0"
 pin-project = "1.1.5"
-<<<<<<< HEAD
 arc-swap = { version = "1.7" }
-=======
 validator = "0.19"
->>>>>>> af38efe6
 zstd = { version = "0.13.2", features = [] }
 
 # collaboration
