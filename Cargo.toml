--- conflicted
+++ resolved
@@ -284,20 +284,12 @@
 [patch.crates-io]
 # It's diffcult to resovle different version with the same crate used in AppFlowy Frontend and the Client-API crate.
 # So using patch to workaround this issue.
-<<<<<<< HEAD
-collab = { git = "https://github.com/AppFlowy-IO/AppFlowy-Collab", rev = "bd6257c" }
-collab-entity = { git = "https://github.com/AppFlowy-IO/AppFlowy-Collab", rev = "bd6257c" }
-collab-folder = { git = "https://github.com/AppFlowy-IO/AppFlowy-Collab", rev = "bd6257c" }
-collab-document = { git = "https://github.com/AppFlowy-IO/AppFlowy-Collab", rev = "bd6257c" }
-collab-user = { git = "https://github.com/AppFlowy-IO/AppFlowy-Collab", rev = "bd6257c" }
-collab-database = { git = "https://github.com/AppFlowy-IO/AppFlowy-Collab", rev = "bd6257c" }
-=======
-collab = { git = "https://github.com/AppFlowy-IO/AppFlowy-Collab", rev = "ec4f92941942f20c84dce142cd2eeafd44ca7362" }
-collab-entity = { git = "https://github.com/AppFlowy-IO/AppFlowy-Collab", rev = "ec4f92941942f20c84dce142cd2eeafd44ca7362" }
-collab-folder = { git = "https://github.com/AppFlowy-IO/AppFlowy-Collab", rev = "ec4f92941942f20c84dce142cd2eeafd44ca7362" }
-collab-document = { git = "https://github.com/AppFlowy-IO/AppFlowy-Collab", rev = "ec4f92941942f20c84dce142cd2eeafd44ca7362" }
-collab-user = { git = "https://github.com/AppFlowy-IO/AppFlowy-Collab", rev = "ec4f92941942f20c84dce142cd2eeafd44ca7362" }
->>>>>>> c182ad70
+collab = { git = "https://github.com/AppFlowy-IO/AppFlowy-Collab", rev = "eff6de8" }
+collab-entity = { git = "https://github.com/AppFlowy-IO/AppFlowy-Collab", rev = "eff6de8" }
+collab-folder = { git = "https://github.com/AppFlowy-IO/AppFlowy-Collab", rev = "eff6de8" }
+collab-document = { git = "https://github.com/AppFlowy-IO/AppFlowy-Collab", rev = "eff6de8" }
+collab-user = { git = "https://github.com/AppFlowy-IO/AppFlowy-Collab", rev = "eff6de8" }
+collab-database = { git = "https://github.com/AppFlowy-IO/AppFlowy-Collab", rev = "eff6de8" }
 
 [features]
 history = []
