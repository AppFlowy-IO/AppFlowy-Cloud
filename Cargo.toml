--- conflicted
+++ resolved
@@ -217,11 +217,6 @@
 debug = true
 
 [patch.crates-io]
-<<<<<<< HEAD
-appflowy-ai-client = { git = "https://github.com/AppFlowy-IO/AppFlowy-AI", tag = "0.0.7" }
-
-=======
->>>>>>> ec7eb54b
 # It's diffcult to resovle different version with the same crate used in AppFlowy Frontend and the Client-API crate.
 # So using patch to workaround this issue.
 collab = { git = "https://github.com/AppFlowy-IO/AppFlowy-Collab", rev = "870cd70" }
