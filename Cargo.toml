--- conflicted
+++ resolved
@@ -226,11 +226,7 @@
 gotrue-entity = { path = "libs/gotrue-entity" }
 authentication = { path = "libs/authentication" }
 access-control = { path = "libs/access-control" }
-<<<<<<< HEAD
-workspace-access = { path = "libs/workspace-access" }
 mailer = { path = "libs/mailer" }
-=======
->>>>>>> 14cfaa0b
 app-error = { path = "libs/app-error" }
 async-trait = "0.1.77"
 prometheus-client = "0.22.0"
