--- conflicted
+++ resolved
@@ -15,7 +15,6 @@
 actix-identity = "0.6.0"
 actix-router = "0.5.2"
 actix-session = { version = "0.8", features = ["redis-rs-tls-session"] }
-redis = "0.24.0"
 openssl = { version = "0.10.62", features = ["vendored"] }
 
 # serde
@@ -49,10 +48,7 @@
 rcgen = { version = "0.10.0", features = ["pem", "x509-parser"] }
 mime = "0.3.17"
 rust-s3 = {version = "0.33.0", default-features = false, features = ["tokio-rustls-tls", "with-tokio", "no-verify-ssl"] }
-<<<<<<< HEAD
-=======
 redis = { workspace = true, features = ["json", "tokio-comp", "connection-manager"] }
->>>>>>> a31c246b
 tracing = "0.1.40"
 tracing-subscriber = { version = "0.3.18", features = ["registry", "env-filter", "ansi", "json"] }
 tracing-bunyan-formatter = "0.3.9"
@@ -136,17 +132,11 @@
     "libs/workspace-template",
     "libs/encrypt",
     "libs/realtime-protocol",
-<<<<<<< HEAD
-    "libs/websocket",
-    "libs/client-api-test-util",
-    "libs/wasm-test",
     "libs/collab-stream",
-=======
     "libs/client-websocket",
     "libs/client-api-test-util",
     "libs/wasm-test",
     "libs/appflowy-ai",
->>>>>>> a31c246b
 ]
 
 [workspace.dependencies]
@@ -171,14 +161,11 @@
 collab-entity = { version = "0.1.0" }
 gotrue = { path = "libs/gotrue" }
 redis = "0.24.0"
-<<<<<<< HEAD
-=======
 evmap = "10.0.2"
 dashmap = "5.5.3"
 futures = "0.3.30"
 async-stream = "0.3.5"
 reqwest = "0.11.26"
->>>>>>> a31c246b
 
 [profile.release]
 lto = true
