--- conflicted
+++ resolved
@@ -15,12 +15,8 @@
 actix-identity = "0.6.0"
 actix-router = "0.5.2"
 actix-session = { version = "0.8", features = ["redis-rs-tls-session"] }
-<<<<<<< HEAD
-openssl = "0.10.45"
-redis = "0.23.3"
-=======
+redis = "0.24.0"
 openssl = { version = "0.10.62", features = ["vendored"] }
->>>>>>> d23ad1c4
 
 # serde
 serde_json.workspace = true
@@ -84,16 +80,12 @@
 gotrue = { path = "libs/gotrue" }
 gotrue-entity = { path = "libs/gotrue-entity" }
 infra = { path = "libs/infra" }
-<<<<<<< HEAD
-shared_entity = { path = "libs/shared-entity", features = ["cloud"] }
 collab-stream = { path = "libs/collab-stream" }
-=======
 app-error = { workspace = true, features = ["sqlx_error", "actix_web_error", "tokio_error"] }
 shared-entity = { path = "libs/shared-entity", features = ["cloud"] }
 workspace-template = { workspace = true }
 realtime-entity.workspace = true
 
->>>>>>> d23ad1c4
 
 [dev-dependencies]
 once_cell = "1.19.0"
