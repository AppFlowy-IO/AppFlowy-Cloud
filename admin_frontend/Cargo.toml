--- conflicted
+++ resolved
@@ -19,11 +19,7 @@
 axum-extra = { version = "0.9", features = ["cookie"] }
 serde.workspace = true
 serde_json.workspace = true
-<<<<<<< HEAD
-redis = { workspace = true, features = [ "aio", "tokio-comp", "connection-manager"] }
-=======
 redis = { version = "0.25.2", features = [ "aio", "tokio-comp", "connection-manager"] }
->>>>>>> 15a07a61
 uuid = { version = "1.6", features = ["v4"] }
 dotenvy = "0.15"
 reqwest = "0.11"
