<!-- prettier-ignore -->
{% extends "layouts/base.html" %}

<!-- prettier-ignore -->
{% block title %} AppFlowy Cloud Login {% endblock %}

<!-- prettier-ignore -->
{% block head %}
<link href="/assets/login.css" rel="stylesheet" />
<link href="/assets/google/logo.css" rel="stylesheet" />
{% endblock %}

<!-- prettier-ignore -->
{% block content %}
<div id="login-parent">
  <div id="login-signin">
    <div id="login-splash">
      {% include "../assets/logo.html" %}
      <h2 style="padding: 16px;">AppFlowy Cloud</h2>
    </div>

    <h3>Email Login</h3>
    <form>
      <table style="width: 100%">
        {% if let Some(redirect_to) = redirect_to %}
          <input type="hidden" name="redirect_to" value="{{ redirect_to }}">
        {% endif %}

        <tr>
          <td>Email</td>
          <td>
            <input
              class="input"
              style="width: 100%"
              type="text"
              id="email"
              name="email"
              placeholder="user@example.com"
            />
          </td>
        </tr>
        <tr>
          <td>Password &nbsp</td>
          <td>
            <input
              class="input"
              style="width: 100%"
              type="password"
              id="password"
              name="password"
              placeholder="********(optional)"
            />
          </td>
        </tr>
      </table>

      <small style="color: #888"
        ><i>
          (Magic link will be sent to email if password is not provided)
        </i></small
      >
      <div style="display: flex; margin: 8px 0px">
        <button
          hx-post="/web-api/signin"
          hx-target="#none"
          class="button cyan"
          type="submit"
          style="width: 100%; padding: 8px 8px"
        >
          Sign In
        </button>
        <button
          hx-post="/web-api/signup"
          hx-target="#none"
          class="button purple"
          type="submit"
          style="width: 100%; padding: 8px 8px; color: white"
        >
          Sign Up
        </button>
      </div>
    </form>

    <!-- Load OAuth Providers if configured -->
    {% if oauth_providers.len() > 0 %}
    <br />
    <table style="width: 100%">
      <tr style="display: flex">
        <td style="width: 100%; margin: auto"><hr /></td>
        <td style="flex: 1; text-align: center">&nbsp;or&nbsp;</td>
        <td style="width: 100%; margin: auto"><hr /></td>
      </tr>
    </table>

    <h3>OAuth Login</h3>
    <div id="oauth-container">
<<<<<<< HEAD
      <div style="display: flex; flex-wrap: wrap; align-items: center; justify-content: center">
        {% for provider in oauth_providers %}
        <a
          href="/gotrue/authorize?provider={{ provider|escape }}&redirect_to=/web/login"
          style="text-decoration: none"
        >
          <div style="display: flex; align-items: center; border: 1px solid; margin: 4px; border-radius: 4px; height: 64px">
            <div> &nbsp&nbsp{{ provider }} </div>
            <div class="oauth-icon">
              <div
                hx-get="../assets/{{ provider|escape }}/logo.html"
                hx-trigger="load"
                hx-swap="outerHTML"
              ></div>
            </div>
          </div>
=======
      {% for provider in oauth_providers %}
      <div class="oauth-icon">
        <a href="/gotrue/authorize?provider={{ provider|escape }}&redirect_to={{ oauth_redirect_to|default("/web/login-callback")|escape }}">
          <div
            hx-get="../assets/{{ provider|escape }}/logo.html"
            hx-trigger="load"
            hx-swap="outerHTML"
          ></div>
>>>>>>> 22a70f24
        </a>
        {% endfor %}
      </div>
    </div>
    {% endif %}

    <span> &nbsp </span>
    <div style="max-width: 256px; display: flex; align-items: center">
      <img src="https://cdn.prod.website-files.com/5c14e387dab576fe667689cf/61e1116779fc0a9bd5bdbcc7_Frame%206.png" alt="kofi" width="32" height="32">
      <i>
        &nbsp Support AppFlowy on <a href="https://ko-fi.com/appflowy">Ko-fi</a>
      </i>
    </div>

    <span> &nbsp </span>
    <div style="max-width: 256px">
      <small style="color: #888; text-align: center;"><i>
        &nbsp
        By clicking logging in or signing up, you confirm that you have read, understood, and agreed to AppFlowy's
        <a href="https://appflowy.io/terms">Terms</a> and
        <a href="https://appflowy.io/privacy">Privacy Policy</a>.
      </i></small>
    </div>
  </div>
  {% endblock %}
</div><|MERGE_RESOLUTION|>--- conflicted
+++ resolved
@@ -94,11 +94,10 @@
 
     <h3>OAuth Login</h3>
     <div id="oauth-container">
-<<<<<<< HEAD
       <div style="display: flex; flex-wrap: wrap; align-items: center; justify-content: center">
         {% for provider in oauth_providers %}
         <a
-          href="/gotrue/authorize?provider={{ provider|escape }}&redirect_to=/web/login"
+          href="/gotrue/authorize?provider={{ provider|escape }}&redirect_to={{ oauth_redirect_to|default("/web/login-callback")|escape }}"
           style="text-decoration: none"
         >
           <div style="display: flex; align-items: center; border: 1px solid; margin: 4px; border-radius: 4px; height: 64px">
@@ -111,16 +110,6 @@
               ></div>
             </div>
           </div>
-=======
-      {% for provider in oauth_providers %}
-      <div class="oauth-icon">
-        <a href="/gotrue/authorize?provider={{ provider|escape }}&redirect_to={{ oauth_redirect_to|default("/web/login-callback")|escape }}">
-          <div
-            hx-get="../assets/{{ provider|escape }}/logo.html"
-            hx-trigger="load"
-            hx-swap="outerHTML"
-          ></div>
->>>>>>> 22a70f24
         </a>
         {% endfor %}
       </div>
