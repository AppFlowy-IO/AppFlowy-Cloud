--- conflicted
+++ resolved
@@ -8,10 +8,6 @@
 DB_PASSWORD="${POSTGRES_PASSWORD:=password}"
 DB_PORT="${POSTGRES_PORT:=5433}"
 DB_HOST="${POSTGRES_HOST:=localhost}"
-<<<<<<< HEAD
-DB_NAME="${POSTGRES_DB:=postgres}"
-=======
->>>>>>> 186ce6c5
 
 docker-compose --file ./docker-compose-dev.yml up -d --build
 
@@ -20,9 +16,4 @@
   >&2 echo "Postgres is still unavailable - sleeping"
   sleep 1
 done
-<<<<<<< HEAD
-=======
-sqlx database create
-sqlx migrate run
->>>>>>> 186ce6c5
 cargo run