--- conflicted
+++ resolved
@@ -74,23 +74,13 @@
    cp deploy.env .env
    ```
 
-<<<<<<< HEAD
 3. **Authentication Setup**:
-   Update OAuth redirect URIs in `.env` with your EC2 Public IPv4 DNS, e.g., `http:ec2-13-228-28-244.ap-southeast-1.compute.amazonaws.com/gotrue/callback`. Refer to the [Authentication documentation](./AUTHENTICATION.md) for detailed setup instructions.
-=======
-3. **Mailer Configuration**:
-   Set up auto-confirmation for the Gotrue mailer in the `.env` file:
-   ```bash
-   echo "GOTRUE_MAILER_AUTOCONFIRM=true" >> .env
-   ```
-
-4. **Authentication Setup**:
-   Open your .env file and update the OAuth redirect URIs with the Public IPv4 DNS of your EC2 instance. It should look something like this: http://ec2-13-228-28-244.ap-southeast-1.compute.amazonaws.com/gotrue/callback.
+    Open your .env file and update the OAuth redirect URIs with the Public IPv4 DNS of your EC2 instance. It should look something like this: http://ec2-13-228-28-244.ap-southeast-1.compute.amazonaws.com/gotrue/callback.
    As an example, when configuring OAuth credentials in Google, it should resemble the image shown below:
    ![img.png](../assets/images/google_callback_url.png)
 
    For detailed setup instructions, refer to the Authentication documentation.
->>>>>>> 27305061
+   
 
 4. **Start AppFlowy Services**:
    Launch the services using Docker Compose:
@@ -130,10 +120,6 @@
    - Use the following URLs as your environment secrets. These URLs correspond to the services running on your EC2 instance:
       - `APPFLOWY_CLOUD_BASE_URL`: `http://ec2-13-228-28-244.ap-southeast-1.compute.amazonaws.com`
       - `APPFLOWY_CLOUD_WS_BASE_URL`: `ws://ec2-13-228-28-244.ap-southeast-1.compute.amazonaws.com/ws`
-<<<<<<< HEAD
-      - `APPFLOWY_CLOUD_GOTRUE_URL`: `http://ec2-13-228-28-244.ap-southeast-1.compute.amazonaws.com/gotrue`
-=======
->>>>>>> 27305061
 
 3. **Configure the Client**:
    - Return to the [Building AppFlowy with a Self-hosted Server guide](https://docs.appflowy.io/docs/guides/appflowy/self-hosting-appflowy#step-2-building-appflowy-with-a-self-hosted-server).
