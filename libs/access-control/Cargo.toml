--- conflicted
+++ resolved
@@ -8,11 +8,7 @@
 app-error.workspace = true
 anyhow.workspace = true
 async-trait.workspace = true
-<<<<<<< HEAD
 casbin = { version = "2.5.0", features = [
-=======
-casbin = { version = "2.2.0", features = [
->>>>>>> 2bef2156
   "cached",
   "runtime-tokio",
   "incremental",
