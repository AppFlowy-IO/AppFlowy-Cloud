use serde::{Deserialize, Serialize, Serializer};
use serde_repr::{Deserialize_repr, Serialize_repr};
use std::collections::HashMap;
use std::fmt::{Display, Formatter};

#[derive(Clone, Debug, Serialize, Deserialize)]
pub struct SummarizeRowResponse {
  pub text: String,
}

#[derive(Clone, Debug, Serialize, Deserialize)]
pub struct ChatQuestion {
  pub chat_id: String,
  pub data: MessageData,
}

#[derive(Clone, Debug, Serialize, Deserialize)]
pub struct MessageData {
  pub content: String,
}

#[derive(Clone, Debug, Serialize, Deserialize)]
pub struct ChatAnswer {
  pub content: String,
}

#[derive(Clone, Debug, Serialize, Deserialize)]
pub struct RepeatedRelatedQuestion {
  pub message_id: i64,
  pub items: Vec<RelatedQuestion>,
}

#[derive(Clone, Debug, Serialize, Deserialize)]
pub struct RelatedQuestion {
  pub content: String,

  #[serde(skip_serializing_if = "Option::is_none")]
  pub metadata: Option<serde_json::Value>,
}

#[derive(Clone, Debug, Serialize, Deserialize)]
pub struct CompleteTextResponse {
  pub text: String,
}

#[derive(Clone, Debug, Serialize_repr, Deserialize_repr)]
#[repr(u8)]
pub enum CompletionType {
  ImproveWriting = 1,
  SpellingAndGrammar = 2,
  MakeShorter = 3,
  MakeLonger = 4,
  ContinueWriting = 5,
}

#[derive(Debug, Clone, Serialize)]
pub struct SearchDocumentsRequest {
  #[serde(serialize_with = "serialize_workspaces")]
  pub workspaces: Vec<String>,
  pub query: String,
  #[serde(skip_serializing_if = "Option::is_none")]
  pub result_count: Option<u32>,
}

#[allow(clippy::ptr_arg)]
fn serialize_workspaces<S>(workspaces: &Vec<String>, serializer: S) -> Result<S::Ok, S::Error>
where
  S: Serializer,
{
  let workspaces = workspaces.join(",");
  serializer.serialize_str(&workspaces)
}

#[derive(Debug, Clone, Eq, PartialEq, Serialize, Deserialize)]
pub struct Document {
  pub id: String,
  #[serde(rename = "type")]
  pub doc_type: CollabType,
  pub workspace_id: String,
  pub content: String,
}

#[repr(u8)]
#[derive(Debug, Copy, Clone, Eq, PartialEq, Serialize_repr, Deserialize_repr)]
pub enum CollabType {
  Document = 0,
  Database = 1,
  WorkspaceDatabase = 2,
  Folder = 3,
  DatabaseRow = 4,
  UserAwareness = 5,
  Unknown = 6,
}

#[derive(Clone, Debug, Serialize, Deserialize)]
pub struct TranslateRowParams {
  pub workspace_id: String,
  pub data: TranslateRowData,
}

#[derive(Clone, Debug, Serialize, Deserialize)]
pub struct TagRowParams {
  pub workspace_id: String,
  pub data: TagRowData,
}

/// Represents different types of content that can be used to summarize a database row.
#[derive(Clone, Debug, Serialize, Deserialize)]
pub struct TranslateRowData {
  pub cells: Vec<TranslateItem>,
  pub language: String,
  pub include_header: bool,
}

#[derive(Clone, Debug, Serialize, Deserialize)]
pub struct TranslateItem {
  pub title: String,
  pub content: String,
}
#[derive(Clone, Debug, Default, Serialize, Deserialize)]
pub struct TranslateRowResponse {
  pub items: Vec<HashMap<String, String>>,
}

<<<<<<< HEAD
#[derive(Clone, Debug, Serialize, Deserialize)]
pub struct TagRowData {
  pub existing_tags: Vec<String>,
  pub items: Vec<TagItem>,
  pub num_tags: i32,
}

#[derive(Clone, Debug, Serialize, Deserialize)]
pub struct TagItem {
  pub title: String,
  pub content: String,
}

#[derive(Clone, Debug, Default, Serialize, Deserialize)]
pub struct TagRowResponse {
  pub tags: Vec<String>,
=======
#[derive(Serialize, Deserialize, Debug, Clone, PartialEq)]
#[serde(untagged)]
pub enum EmbeddingInput {
  /// The string that will be turned into an embedding.
  String(String),
  /// The array of strings that will be turned into an embedding.
  StringArray(Vec<String>),
}

#[derive(Serialize, Deserialize, Debug, Clone, PartialEq)]
#[serde(untagged)]
pub enum EmbeddingOutput {
  Float(Vec<f64>),
  Base64(String),
}

#[derive(Serialize, Deserialize, Debug)]
pub struct Embedding {
  /// An integer representing the index of the embedding in the list of embeddings.
  pub index: i32,
  /// The embedding value, which is an instance of `EmbeddingOutput`.
  pub embedding: EmbeddingOutput,
}

#[derive(Serialize, Deserialize, Debug)]
pub struct EmbeddingResponse {
  /// A string that is always set to "embedding".
  pub object: String,
  /// A list of `Embedding` objects.
  pub data: Vec<Embedding>,
  /// A string representing the model used to generate the embeddings.
  pub model: String,
  /// An integer representing the total number of tokens used.
  pub total_tokens: i32,
}

#[derive(Serialize, Deserialize, Debug)]
#[serde(rename_all = "lowercase")]
pub enum EmbeddingEncodingFormat {
  Float,
  Base64,
}

#[derive(Serialize, Deserialize, Debug)]
pub struct EmbeddingRequest {
  /// An instance of `EmbeddingInput` containing the data to be embedded.
  pub input: EmbeddingInput,
  /// A string representing the model to use for generating embeddings.
  pub model: String,
  /// An integer representing the chunk size for processing.
  pub chunk_size: i32,
  /// An instance of `EmbeddingEncodingFormat` representing the format of the embedding.
  pub encoding_format: EmbeddingEncodingFormat,
  /// An integer representing the number of dimensions for the embedding.
  pub dimensions: i32,
}

#[derive(Serialize, Deserialize, Debug, Clone, PartialEq)]
pub enum EmbeddingsModel {
  #[serde(rename = "text-embedding-3-small")]
  TextEmbedding3Small,
  #[serde(rename = "text-embedding-3-large")]
  TextEmbedding3Large,
  #[serde(rename = "text-embedding-ada-002")]
  TextEmbeddingAda002,
}

impl Display for EmbeddingsModel {
  fn fmt(&self, f: &mut Formatter<'_>) -> std::fmt::Result {
    match self {
      EmbeddingsModel::TextEmbedding3Small => write!(f, "text-embedding-3-small"),
      EmbeddingsModel::TextEmbedding3Large => write!(f, "text-embedding-3-large"),
      EmbeddingsModel::TextEmbeddingAda002 => write!(f, "text-embedding-ada-002"),
    }
  }
>>>>>>> 6bd75ccf
}<|MERGE_RESOLUTION|>--- conflicted
+++ resolved
@@ -122,7 +122,6 @@
   pub items: Vec<HashMap<String, String>>,
 }
 
-<<<<<<< HEAD
 #[derive(Clone, Debug, Serialize, Deserialize)]
 pub struct TagRowData {
   pub existing_tags: Vec<String>,
@@ -139,7 +138,8 @@
 #[derive(Clone, Debug, Default, Serialize, Deserialize)]
 pub struct TagRowResponse {
   pub tags: Vec<String>,
-=======
+}
+
 #[derive(Serialize, Deserialize, Debug, Clone, PartialEq)]
 #[serde(untagged)]
 pub enum EmbeddingInput {
@@ -215,5 +215,4 @@
       EmbeddingsModel::TextEmbeddingAda002 => write!(f, "text-embedding-ada-002"),
     }
   }
->>>>>>> 6bd75ccf
 }