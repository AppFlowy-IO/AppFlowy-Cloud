[package]
name = "client-api"
version = "0.1.0"
edition = "2021"

# See more keys and their definitions at https://doc.rust-lang.org/cargo/reference/manifest.html

[dependencies]
reqwest = { version = "0.11.20", default-features = false }
anyhow = "1.0.75"
serde_json = "1.0.105"
gotrue-entity = { path = "../gotrue-entity" }
shared_entity = { path = "../shared-entity" }
<<<<<<< HEAD
storage = { path = "../storage" }
opener = "0.6.1"
=======
storage-entity = { path = "../storage-entity" }
>>>>>>> 3aa4d20a
<|MERGE_RESOLUTION|>--- conflicted
+++ resolved
@@ -11,9 +11,5 @@
 serde_json = "1.0.105"
 gotrue-entity = { path = "../gotrue-entity" }
 shared_entity = { path = "../shared-entity" }
-<<<<<<< HEAD
-storage = { path = "../storage" }
-opener = "0.6.1"
-=======
 storage-entity = { path = "../storage-entity" }
->>>>>>> 3aa4d20a
+opener = "0.6.1"