[package]
name = "client-api"
version = "0.1.0"
edition = "2021"

# See more keys and their definitions at https://doc.rust-lang.org/cargo/reference/manifest.html

[dependencies]
reqwest = { version = "0.11.20", default-features = false, features = ["json","multipart"] }
anyhow = "1.0.75"
serde_json = "1.0.105"
serde_repr = "0.1.16"
gotrue = { path = "../gotrue" }
gotrue-entity = { path = "../gotrue-entity" }
shared_entity = { path = "../shared-entity" }
storage-entity = { path = "../storage-entity" }
opener = "0.6.1"
url = "2.4.1"
tokio-stream = { version = "0.1.14" }
parking_lot = "0.12.1"

# ws
tracing = { version = "0.1" }
thiserror = "1.0.39"
serde = { version = "1.0", features = ["derive"] }
tokio-tungstenite = { version = "0.20.1" }
tokio = { version = "1.26", features = ["full"] }
futures-util = "0.3.26"
tokio-retry = "0.3"
bytes = "1.0"
uuid = "1.4.1"
collab-sync-protocol = { version = "0.1.0" }
scraper = "0.17.1"
<<<<<<< HEAD

# collab sync
collab = { version = "0.1.0", optional = true }
collab-define = { version = "0.1.0", optional = true }
y-sync = { version = "0.3.1", optional = true }
yrs = { version = "0.16.5", optional = true }
lib0 = { version = "0.16.3", features = ["lib0-serde"], optional = true }

[features]
collab-sync = ["collab", "collab-define", "y-sync", "yrs", "lib0"]
=======
mime = "0.3.17"
>>>>>>> ff6a8e1e
<|MERGE_RESOLUTION|>--- conflicted
+++ resolved
@@ -18,6 +18,7 @@
 url = "2.4.1"
 tokio-stream = { version = "0.1.14" }
 parking_lot = "0.12.1"
+mime = "0.3.17"
 
 # ws
 tracing = { version = "0.1" }
@@ -31,7 +32,6 @@
 uuid = "1.4.1"
 collab-sync-protocol = { version = "0.1.0" }
 scraper = "0.17.1"
-<<<<<<< HEAD
 
 # collab sync
 collab = { version = "0.1.0", optional = true }
@@ -41,7 +41,4 @@
 lib0 = { version = "0.16.3", features = ["lib0-serde"], optional = true }
 
 [features]
-collab-sync = ["collab", "collab-define", "y-sync", "yrs", "lib0"]
-=======
-mime = "0.3.17"
->>>>>>> ff6a8e1e
+collab-sync = ["collab", "collab-define", "y-sync", "yrs", "lib0"]