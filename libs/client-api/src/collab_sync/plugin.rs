use collab::core::awareness::{AwarenessUpdate, Event};
use std::sync::atomic::{AtomicBool, Ordering};
use std::sync::{Arc, Weak};
use std::time::Duration;

use crate::collab_sync::{InitSyncReason, SinkConfig, SinkState, SyncControl};
use collab::core::collab::MutexCollab;
use collab::core::collab_state::SyncState;
use collab::core::origin::CollabOrigin;
use collab::preclude::{Collab, CollabPlugin};
use collab_entity::{CollabObject, CollabType};
use collab_rt_entity::{ClientCollabMessage, ServerCollabMessage, UpdateSync};
use collab_rt_protocol::{Message, SyncMessage};
use futures_util::SinkExt;
use tokio::time::sleep;
use tokio_stream::StreamExt;
use tracing::{error, trace};

use crate::af_spawn;
use crate::ws::{ConnectState, WSConnectStateReceiver};
use yrs::updates::encoder::Encode;

pub struct SyncPlugin<Sink, Stream, C> {
  object: SyncObject,
  sync_queue: Arc<SyncControl<Sink, Stream>>,
  // Used to keep the lifetime of the channel
  #[allow(dead_code)]
  channel: Option<Arc<C>>,
  collab: Weak<MutexCollab>,
  did_init_sync: Arc<AtomicBool>,
}

impl<Sink, Stream, C> Drop for SyncPlugin<Sink, Stream, C> {
  fn drop(&mut self) {
    #[cfg(feature = "sync_verbose_log")]
    trace!("Drop sync plugin: {}", self.object.object_id);
  }
}

impl<E, Sink, Stream, C> SyncPlugin<Sink, Stream, C>
where
  E: Into<anyhow::Error> + Send + Sync + 'static,
  Sink: SinkExt<Vec<ClientCollabMessage>, Error = E> + Send + Sync + Unpin + 'static,
  Stream: StreamExt<Item = Result<ServerCollabMessage, E>> + Send + Sync + Unpin + 'static,
  C: Send + Sync + 'static,
{
  #[allow(clippy::too_many_arguments)]
  pub fn new(
    origin: CollabOrigin,
    object: SyncObject,
    collab: Weak<MutexCollab>,
    sink: Sink,
    sink_config: SinkConfig,
    stream: Stream,
    channel: Option<Arc<C>>,
    pause: bool,
    mut ws_connect_state: WSConnectStateReceiver,
  ) -> Self {
    let sync_queue = SyncControl::new(
      object.clone(),
      origin,
      sink,
      sink_config,
      stream,
      collab.clone(),
      pause,
    );

    if let Some(local_collab) = collab.upgrade() {
      let mut sync_state_stream = sync_queue.subscribe_sync_state();
      let weak_state = Arc::downgrade(local_collab.lock().get_state());
      af_spawn(async move {
        while let Ok(sink_state) = sync_state_stream.recv().await {
          if let Some(state) = weak_state.upgrade() {
            let sync_state = match sink_state {
              SinkState::Syncing => SyncState::Syncing,
              _ => SyncState::SyncFinished,
            };
            state.set_sync_state(sync_state);
          } else {
            break;
          }
        }
      });
    }

    let sync_queue = Arc::new(sync_queue);
    let weak_local_collab = collab.clone();
    let weak_sync_queue = Arc::downgrade(&sync_queue);
    af_spawn(async move {
      while let Ok(connect_state) = ws_connect_state.recv().await {
        match connect_state {
          ConnectState::Connected => {
            // If the websocket is connected, initialize a new init sync
            if let (Some(local_collab), Some(sync_queue)) =
              (weak_local_collab.upgrade(), weak_sync_queue.upgrade())
            {
              if let Some(local_collab) = local_collab.try_lock() {
                sync_queue.resume();
                let _ = sync_queue.init_sync(&local_collab, InitSyncReason::NetworkResume);
              }
            } else {
              break;
            }
          },
          ConnectState::Unauthorized | ConnectState::Lost => {
            if let Some(sync_queue) = weak_sync_queue.upgrade() {
              // Stop sync if the websocket is unauthorized or disconnected
              sync_queue.pause();
            } else {
              break;
            }
          },
          _ => {},
        }
      }
    });

    Self {
      sync_queue,
      object,
      channel,
      collab,
      did_init_sync: Arc::new(AtomicBool::new(false)),
    }
  }

  fn try_init_sync(&self) {
    if self.did_init_sync.load(Ordering::SeqCst) {
      return;
    }
    let weak_queue = Arc::downgrade(&self.sync_queue);
    let weak_collab = self.collab.clone();
    let weak_did_init_sync = self.did_init_sync.clone();
    tokio::spawn(async move {
      sleep(Duration::from_secs(2)).await;
      if let (Some(queue), Some(collab)) = (weak_queue.upgrade(), weak_collab.upgrade()) {
        if let Some(collab) = collab.try_lock() {
          if queue.can_queue_init_sync()
            && queue
              .init_sync(&collab, InitSyncReason::CollabDidInit)
              .is_ok()
          {
            #[cfg(feature = "sync_verbose_log")]
            trace!("finish init sync: {}", queue.origin);
            weak_did_init_sync.store(true, Ordering::SeqCst);
          }
        }
      }
    });
  }
}

impl<E, Sink, Stream, C> CollabPlugin for SyncPlugin<Sink, Stream, C>
where
  E: Into<anyhow::Error> + Send + Sync + 'static,
  Sink: SinkExt<Vec<ClientCollabMessage>, Error = E> + Send + Sync + Unpin + 'static,
  Stream: StreamExt<Item = Result<ServerCollabMessage, E>> + Send + Sync + Unpin + 'static,
  C: Send + Sync + 'static,
{
  fn did_init(&self, _collab: &Collab, _object_id: &str, _last_sync_at: i64) {
    self.try_init_sync();
  }

  fn receive_local_update(&self, origin: &CollabOrigin, _object_id: &str, update: &[u8]) {
    if self.did_init_sync.load(Ordering::SeqCst) {
      let update = update.to_vec();
      let payload = Message::Sync(SyncMessage::Update(update)).encode_v1();
      self.sync_queue.queue_msg(|msg_id| {
        let update_sync = UpdateSync::new(
          origin.clone(),
          self.object.object_id.clone(),
          payload,
          msg_id,
        );
        ClientCollabMessage::new_update_sync(update_sync)
      });
    } else {
      self.try_init_sync();
    }
  }

  fn receive_local_state(
    &self,
    origin: &CollabOrigin,
    object_id: &str,
    _event: &Event,
    update: &AwarenessUpdate,
  ) {
    let payload = Message::Awareness(update.clone()).encode_v1();
    self.sync_queue.queue_msg(|msg_id| {
      let update_sync = UpdateSync::new(origin.clone(), object_id.to_string(), payload, msg_id);
      #[cfg(feature = "sync_verbose_log")]
      trace!("queue awareness: {:?}", update);
      ClientCollabMessage::new_update_sync(update_sync)
    });
  }
<<<<<<< HEAD
=======

  fn start_init_sync(&self) {
    if let Some(collab) = self.collab.upgrade() {
      if let Some(collab) = collab.try_lock() {
        if !self.sync_queue.can_queue_init_sync() {
          return;
        }
        if let Err(err) = self
          .sync_queue
          .init_sync(&collab, InitSyncReason::CollabDidInit)
        {
          error!("Failed to start init sync: {}", err);
        }
      }
    }
  }
>>>>>>> 12d72fa2
}

#[derive(Clone, Debug)]
pub struct SyncObject {
  pub object_id: String,
  pub workspace_id: String,
  pub collab_type: CollabType,
  pub device_id: String,
}

impl SyncObject {
  pub fn new(
    object_id: &str,
    workspace_id: &str,
    collab_type: CollabType,
    device_id: &str,
  ) -> Self {
    Self {
      object_id: object_id.to_string(),
      workspace_id: workspace_id.to_string(),
      collab_type,
      device_id: device_id.to_string(),
    }
  }
}

impl From<CollabObject> for SyncObject {
  fn from(collab_object: CollabObject) -> Self {
    Self {
      object_id: collab_object.object_id,
      workspace_id: collab_object.workspace_id,
      collab_type: collab_object.collab_type,
      device_id: collab_object.device_id,
    }
  }
}<|MERGE_RESOLUTION|>--- conflicted
+++ resolved
@@ -195,8 +195,6 @@
       ClientCollabMessage::new_update_sync(update_sync)
     });
   }
-<<<<<<< HEAD
-=======
 
   fn start_init_sync(&self) {
     if let Some(collab) = self.collab.upgrade() {
@@ -213,7 +211,6 @@
       }
     }
   }
->>>>>>> 12d72fa2
 }
 
 #[derive(Clone, Debug)]
