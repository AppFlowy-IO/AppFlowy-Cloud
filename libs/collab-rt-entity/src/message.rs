--- conflicted
+++ resolved
@@ -117,30 +117,6 @@
     Ok(data)
   }
 
-<<<<<<< HEAD
-  #[cfg(feature = "rt_compress")]
-  pub fn decode(data: &[u8]) -> Result<Self, Error> {
-    let data = if data.starts_with(COMPRESSED_PREFIX) {
-      let data_without_prefix = &data[COMPRESSED_PREFIX.len()..];
-      let mut decompressor = Decompressor::new(data_without_prefix, 4096);
-      let mut decompressed_data = Vec::new();
-      decompressor.read_to_end(&mut decompressed_data)?;
-      decompressed_data
-    } else {
-      data.to_vec()
-    };
-
-    let message = DefaultOptions::new()
-      .with_fixint_encoding()
-      .allow_trailing_bytes()
-      .with_limit(MAXIMUM_REALTIME_MESSAGE_SIZE)
-      .deserialize(&data)?;
-    Ok(message)
-  }
-
-  #[cfg(not(feature = "rt_compress"))]
-=======
->>>>>>> 60941f1d
   pub fn decode(data: &[u8]) -> Result<Self, Error> {
     let message = DefaultOptions::new()
       .with_fixint_encoding()
