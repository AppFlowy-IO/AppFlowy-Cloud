--- conflicted
+++ resolved
@@ -27,18 +27,6 @@
   data: &[u8],
   collab_type: &CollabType,
 ) -> Result<(), RealtimeError> {
-<<<<<<< HEAD
-  let encoded_collab =
-    EncodedCollab::decode_from_bytes(data).map_err(|err| RealtimeError::Internal(err.into()))?;
-  let collab = Collab::new_with_source(
-    CollabOrigin::Empty,
-    object_id,
-    DataSource::DocStateV1(encoded_collab.doc_state.to_vec()),
-    vec![],
-    false,
-  )
-  .map_err(|err| RealtimeError::Internal(err.into()))?;
-=======
   let collab_type = collab_type.clone();
   let object_id = object_id.to_string();
   let data = data.to_vec();
@@ -46,15 +34,14 @@
   tokio::task::spawn_blocking(move || {
     let encoded_collab =
       EncodedCollab::decode_from_bytes(&data).map_err(|err| RealtimeError::Internal(err.into()))?;
-    let collab = Collab::new_with_doc_state(
+    let collab = Collab::new_with_source(
       CollabOrigin::Empty,
       &object_id,
-      DocStateSource::FromDocState(encoded_collab.doc_state.to_vec()),
+      DataSource::DocStateV1(encoded_collab.doc_state.to_vec()),
       vec![],
       false,
     )
     .map_err(|err| RealtimeError::Internal(err.into()))?;
->>>>>>> 4d019728
 
     collab_type
       .validate(&collab)
