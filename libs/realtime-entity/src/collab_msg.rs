use anyhow::{anyhow, Error};
use std::cmp::Ordering;
use std::fmt::{Debug, Display, Formatter};

use crate::message::RealtimeMessage;
use bytes::Bytes;
use collab::core::origin::CollabOrigin;
use collab::preclude::merge_updates_v1;
use collab::preclude::updates::decoder::DecoderV1;
use collab::preclude::updates::encoder::{Encode, Encoder, EncoderV1};
use collab_entity::CollabType;
use realtime_protocol::{Message, MessageReader, SyncMessage};
use serde::{Deserialize, Serialize};
use serde_repr::{Deserialize_repr, Serialize_repr};

pub trait CollabSinkMessage: Clone + Send + Sync + 'static + Ord + Display {
  fn collab_object_id(&self) -> &str;
  /// Returns the length of the message in bytes.
  fn payload_len(&self) -> usize;

  /// Returns true if the message can be merged with other messages.
  fn can_merge(&self) -> bool;

  fn merge(&mut self, other: &Self, maximum_payload_size: &usize) -> Result<bool, Error>;

  fn is_init_msg(&self) -> bool;
}

pub type MsgId = u64;
#[derive(Clone, Debug, Serialize, Deserialize)]
pub enum CollabMessage {
  ClientInitSync(InitSync),
  ClientUpdateSync(UpdateSync),
  ClientAck(CollabAck),
  ServerInitSync(ServerInit),
  AwarenessSync(AwarenessSync),
  ServerBroadcast(BroadcastSync),
}

impl CollabSinkMessage for CollabMessage {
  fn collab_object_id(&self) -> &str {
    self.object_id()
  }

  fn payload_len(&self) -> usize {
    self.len()
  }

  fn can_merge(&self) -> bool {
    matches!(self, CollabMessage::ClientUpdateSync(_))
  }

  fn merge(&mut self, other: &Self, maximum_payload_size: &usize) -> Result<bool, Error> {
    match (self, other) {
      (CollabMessage::ClientUpdateSync(value), CollabMessage::ClientUpdateSync(other)) => {
        if &value.payload.len() > maximum_payload_size {
          Ok(false)
        } else {
          value.merge_payload(other)
        }
      },
      _ => Ok(false),
    }
  }

  fn is_init_msg(&self) -> bool {
    matches!(self, CollabMessage::ClientInitSync(_))
  }
}

impl Eq for CollabMessage {}

impl PartialEq for CollabMessage {
  fn eq(&self, other: &Self) -> bool {
    self.msg_id() == other.msg_id()
  }
}

impl PartialOrd for CollabMessage {
  fn partial_cmp(&self, other: &Self) -> Option<Ordering> {
    Some(self.cmp(other))
  }
}

impl Ord for CollabMessage {
  fn cmp(&self, other: &Self) -> Ordering {
    match (&self, &other) {
      (CollabMessage::ClientInitSync { .. }, CollabMessage::ClientInitSync { .. }) => {
        Ordering::Equal
      },
      (CollabMessage::ClientInitSync { .. }, _) => Ordering::Greater,
      (_, CollabMessage::ClientInitSync { .. }) => Ordering::Less,
      (CollabMessage::ServerInitSync(_), CollabMessage::ServerInitSync(_)) => Ordering::Equal,
      (CollabMessage::ServerInitSync { .. }, _) => Ordering::Greater,
      (_, CollabMessage::ServerInitSync { .. }) => Ordering::Less,
      _ => self.msg_id().cmp(&other.msg_id()).reverse(),
    }
  }
}

impl CollabMessage {
  pub fn is_client_init(&self) -> bool {
    matches!(self, CollabMessage::ClientInitSync(_))
  }
  pub fn is_server_init(&self) -> bool {
    matches!(self, CollabMessage::ServerInitSync(_))
  }

<<<<<<< HEAD
  pub fn broadcast_seq_num(&self) -> Option<u32> {
    match self {
      CollabMessage::ServerBroadcast(data) => Some(data.seq_num),
      _ => None,
    }
  }

=======
>>>>>>> 0e57de98
  pub fn type_str(&self) -> String {
    match self {
      CollabMessage::ClientInitSync(_) => "ClientInitSync".to_string(),
      CollabMessage::ClientUpdateSync(_) => "UpdateSync".to_string(),
      CollabMessage::ClientAck(_) => "ClientAck".to_string(),
      CollabMessage::ServerInitSync(_) => "ServerInitSync".to_string(),
      CollabMessage::ServerBroadcast(_) => "Broadcast".to_string(),
      CollabMessage::AwarenessSync(_) => "Awareness".to_string(),
    }
  }

  pub fn msg_id(&self) -> Option<MsgId> {
    match self {
      CollabMessage::ClientInitSync(value) => Some(value.msg_id),
      CollabMessage::ClientUpdateSync(value) => Some(value.msg_id),
      CollabMessage::ClientAck(value) => Some(value.source.msg_id),
      CollabMessage::ServerInitSync(value) => Some(value.msg_id),
      CollabMessage::ServerBroadcast(_) => None,
      CollabMessage::AwarenessSync(_) => None,
    }
  }

  pub fn len(&self) -> usize {
    self.payload().map(|payload| payload.len()).unwrap_or(0)
  }
  pub fn payload(&self) -> Option<&Bytes> {
    match self {
      CollabMessage::ClientInitSync(value) => Some(&value.payload),
      CollabMessage::ClientUpdateSync(value) => Some(&value.payload),
      CollabMessage::ClientAck(value) => Some(&value.payload),
      CollabMessage::ServerInitSync(value) => Some(&value.payload),
      CollabMessage::ServerBroadcast(value) => Some(&value.payload),
      CollabMessage::AwarenessSync(value) => Some(&value.payload),
    }
  }
  pub fn is_empty(&self) -> bool {
    self.len() == 0
  }
  pub fn origin(&self) -> &CollabOrigin {
    match self {
      CollabMessage::ClientInitSync(value) => &value.origin,
      CollabMessage::ClientUpdateSync(value) => &value.origin,
      CollabMessage::ClientAck(value) => &value.origin,
      CollabMessage::ServerInitSync(value) => &value.origin,
      CollabMessage::ServerBroadcast(value) => &value.origin,
      CollabMessage::AwarenessSync(value) => &value.origin,
    }
  }

  pub fn uid(&self) -> Option<i64> {
    self.origin().client_user_id()
  }

  pub fn object_id(&self) -> &str {
    match self {
      CollabMessage::ClientInitSync(value) => &value.object_id,
      CollabMessage::ClientUpdateSync(value) => &value.object_id,
      CollabMessage::ClientAck(value) => &value.object_id,
      CollabMessage::ServerInitSync(value) => &value.object_id,
      CollabMessage::ServerBroadcast(value) => &value.object_id,
      CollabMessage::AwarenessSync(value) => &value.object_id,
    }
  }

  pub fn device_id(&self) -> Option<String> {
    match self.origin() {
      CollabOrigin::Client(origin) => Some(origin.device_id.clone()),
      _ => None,
    }
  }
}

impl Display for CollabMessage {
  fn fmt(&self, f: &mut Formatter<'_>) -> std::fmt::Result {
    match self {
      CollabMessage::ClientInitSync(value) => Display::fmt(&value, f),
      CollabMessage::ClientUpdateSync(value) => Display::fmt(&value, f),
      CollabMessage::ClientAck(value) => Display::fmt(&value, f),
      CollabMessage::ServerInitSync(value) => Display::fmt(&value, f),
      CollabMessage::ServerBroadcast(value) => Display::fmt(&value, f),
      CollabMessage::AwarenessSync(value) => Display::fmt(&value, f),
    }
  }
}

///  ⚠️ ⚠️ ⚠️Compatibility Warning:
///
/// The structure of this struct is integral to maintaining compatibility with existing messages.
/// Therefore, adding or removing any properties (fields) from this struct could disrupt the
/// compatibility. Such changes may lead to issues in processing existing messages that expect
/// the struct to have a specific format. It's crucial to carefully consider the implications
/// of modifying this struct's fields
#[derive(Clone, Eq, PartialEq, Debug, Serialize, Deserialize)]
pub struct AwarenessSync {
  object_id: String,
  payload: Bytes,
  origin: CollabOrigin,
}

impl AwarenessSync {
  pub fn new(object_id: String, payload: Vec<u8>) -> Self {
    Self {
      object_id,
      payload: Bytes::from(payload),
      origin: CollabOrigin::Server,
    }
  }
}

impl From<AwarenessSync> for CollabMessage {
  fn from(value: AwarenessSync) -> Self {
    CollabMessage::AwarenessSync(value)
  }
}

impl Display for AwarenessSync {
  fn fmt(&self, f: &mut Formatter<'_>) -> std::fmt::Result {
    f.write_fmt(format_args!(
      "awareness: [oid:{}|len:{}]",
      self.object_id,
      self.payload.len(),
    ))
  }
}

///  ⚠️ ⚠️ ⚠️Compatibility Warning:
///
/// The structure of this struct is integral to maintaining compatibility with existing messages.
/// Therefore, adding or removing any properties (fields) from this struct could disrupt the
/// compatibility. Such changes may lead to issues in processing existing messages that expect
/// the struct to have a specific format. It's crucial to carefully consider the implications
/// of modifying this struct's fields

#[derive(Clone, Eq, PartialEq, Debug, Serialize, Deserialize)]
pub struct InitSync {
  pub origin: CollabOrigin,
  pub object_id: String,
  pub collab_type: CollabType,
  pub workspace_id: String,
  pub msg_id: MsgId,
  pub payload: Bytes,
}

impl InitSync {
  pub fn new(
    origin: CollabOrigin,
    object_id: String,
    collab_type: CollabType,
    workspace_id: String,
    msg_id: MsgId,
    payload: Vec<u8>,
  ) -> Self {
    let payload = Bytes::from(payload);
    Self {
      origin,
      object_id,
      collab_type,
      workspace_id,
      msg_id,
      payload,
    }
  }
}

impl Display for InitSync {
  fn fmt(&self, f: &mut Formatter<'_>) -> std::fmt::Result {
    f.write_fmt(format_args!(
      "client init: [uid:{}|oid:{}|msg_id:{}|len:{}]",
      self.origin.client_user_id().unwrap_or(0),
      self.object_id,
      self.msg_id,
      self.payload.len(),
    ))
  }
}

impl From<InitSync> for CollabMessage {
  fn from(value: InitSync) -> Self {
    CollabMessage::ClientInitSync(value)
  }
}

///  ⚠️ ⚠️ ⚠️Compatibility Warning:
///
/// The structure of this struct is integral to maintaining compatibility with existing messages.
/// Therefore, adding or removing any properties (fields) from this struct could disrupt the
/// compatibility. Such changes may lead to issues in processing existing messages that expect
/// the struct to have a specific format. It's crucial to carefully consider the implications
/// of modifying this struct's fields
#[derive(Clone, Eq, PartialEq, Debug, Serialize, Deserialize)]
pub struct ServerInit {
  pub origin: CollabOrigin,
  pub object_id: String,
  pub msg_id: MsgId,
  /// "The payload is encoded using the `EncoderV1` with the `Message` struct.
  /// To decode the message, use the `MessageReader`."
  /// ```text
  ///   let mut decoder = DecoderV1::new(Cursor::new(payload));
  ///   let reader = MessageReader::new(&mut decoder);
  ///   for message in reader {
  ///    ...
  ///   }
  /// ```
  pub payload: Bytes,
}

impl ServerInit {
  pub fn new(origin: CollabOrigin, object_id: String, payload: Vec<u8>, msg_id: MsgId) -> Self {
    Self {
      origin,
      object_id,
      payload: Bytes::from(payload),
      msg_id,
    }
  }
}

impl From<ServerInit> for CollabMessage {
  fn from(value: ServerInit) -> Self {
    CollabMessage::ServerInitSync(value)
  }
}

impl Display for ServerInit {
  fn fmt(&self, f: &mut Formatter<'_>) -> std::fmt::Result {
    f.write_fmt(format_args!(
      "server init: [uid:{}|oid:{}|msg_id:{:?}|len:{}]",
      self.origin.client_user_id().unwrap_or(0),
      self.object_id,
      self.msg_id,
      self.payload.len(),
    ))
  }
}

///  ⚠️ ⚠️ ⚠️Compatibility Warning:
///
/// The structure of this struct is integral to maintaining compatibility with existing messages.
/// Therefore, adding or removing any properties (fields) from this struct could disrupt the
/// compatibility. Such changes may lead to issues in processing existing messages that expect
/// the struct to have a specific format. It's crucial to carefully consider the implications
/// of modifying this struct's fields
#[derive(Clone, Eq, PartialEq, Debug, Serialize, Deserialize)]
pub struct UpdateSync {
  pub origin: CollabOrigin,
  pub object_id: String,
  pub msg_id: MsgId,
  /// "The payload is encoded using the `EncoderV1` with the `Message` struct.
  /// Message::Sync(SyncMessage::Update(update)).encode_v1()
  ///
  /// we can using the `MessageReader` to decode the payload
  /// ```text
  ///   let mut decoder = DecoderV1::new(Cursor::new(payload));
  ///   let reader = MessageReader::new(&mut decoder);
  ///   for message in reader {
  ///    ...
  ///   }
  /// ```
  ///  
  pub payload: Bytes,
}

impl UpdateSync {
  pub fn new(origin: CollabOrigin, object_id: String, payload: Vec<u8>, msg_id: MsgId) -> Self {
    Self {
      origin,
      object_id,
      payload: Bytes::from(payload),
      msg_id,
    }
  }

  pub fn merge_payload(&mut self, other: &Self) -> Result<bool, Error> {
    // TODO(nathan): optimize the merge process
    if let (
      Some(Message::Sync(SyncMessage::Update(left))),
      Some(Message::Sync(SyncMessage::Update(right))),
    ) = (self.as_update(), other.as_update())
    {
      let update = merge_updates_v1(&[&left, &right])?;
      let msg = Message::Sync(SyncMessage::Update(update));
      let mut encoder = EncoderV1::new();
      msg.encode(&mut encoder);
      self.payload = Bytes::from(encoder.to_vec());
      Ok(true)
    } else {
      Ok(false)
    }
  }

  fn as_update(&self) -> Option<Message> {
    let mut decoder = DecoderV1::from(self.payload.as_ref());
    let mut reader = MessageReader::new(&mut decoder);
    reader.next()?.ok()
  }
}

impl From<UpdateSync> for CollabMessage {
  fn from(value: UpdateSync) -> Self {
    CollabMessage::ClientUpdateSync(value)
  }
}

impl Display for UpdateSync {
  fn fmt(&self, f: &mut Formatter<'_>) -> std::fmt::Result {
    f.write_fmt(format_args!(
      "update: [uid:{}|oid:{}|msg_id:{:?}|len:{}]",
      self.origin.client_user_id().unwrap_or(0),
      self.object_id,
      self.msg_id,
      self.payload.len(),
    ))
  }
}

#[derive(Clone, Eq, PartialEq, Debug, Serialize_repr, Deserialize_repr)]
#[repr(u8)]
pub enum AckCode {
  Success = 0,
  CannotApplyUpdate = 1,
  Retry = 2,
  Internal = 3,
}

///  ⚠️ ⚠️ ⚠️Compatibility Warning:
///
/// The structure of this struct is integral to maintaining compatibility with existing messages.
/// Therefore, adding or removing any properties (fields) from this struct could disrupt the
/// compatibility. Such changes may lead to issues in processing existing messages that expect
/// the struct to have a specific format. It's crucial to carefully consider the implications
/// of modifying this struct's fields
#[derive(Clone, Eq, PartialEq, Debug, Serialize, Deserialize)]
pub struct CollabAck {
  pub origin: CollabOrigin,
  pub object_id: String,
  pub source: AckSource,
  pub payload: Bytes,
  pub code: AckCode,
}

#[derive(Clone, Eq, PartialEq, Debug, Serialize, Deserialize)]
pub struct AckSource {
  #[serde(rename = "sync_verbose")]
  pub verbose: String,
  pub msg_id: MsgId,
}

impl CollabAck {
  pub fn new(origin: CollabOrigin, object_id: String, msg_id: MsgId) -> Self {
    let source = AckSource {
      verbose: "".to_string(),
      msg_id,
    };
    Self {
      origin,
      object_id,
      source,
      payload: Bytes::from(vec![]),
      code: AckCode::Success,
    }
  }

  pub fn with_payload<T: Into<Bytes>>(mut self, payload: T) -> Self {
    self.payload = payload.into();
    self
  }

  pub fn with_code(mut self, code: AckCode) -> Self {
    self.code = code;
    self
  }
}

impl From<CollabAck> for CollabMessage {
  fn from(value: CollabAck) -> Self {
    CollabMessage::ClientAck(value)
  }
}

impl Display for CollabAck {
  fn fmt(&self, f: &mut Formatter<'_>) -> std::fmt::Result {
    f.write_fmt(format_args!(
      "ack: [uid:{}|oid:{}|msg_id:{:?}|len:{}]",
      self.origin.client_user_id().unwrap_or(0),
      self.object_id,
      self.source.msg_id,
      self.payload.len(),
    ))
  }
}

///  ⚠️ ⚠️ ⚠️Compatibility Warning:
///
/// The structure of this struct is integral to maintaining compatibility with existing messages.
/// Therefore, adding or removing any properties (fields) from this struct could disrupt the
/// compatibility. Such changes may lead to issues in processing existing messages that expect
/// the struct to have a specific format. It's crucial to carefully consider the implications
/// of modifying this struct's fields
#[derive(Clone, Eq, PartialEq, Debug, Serialize, Deserialize)]
pub struct BroadcastSync {
  origin: CollabOrigin,
  object_id: String,
  /// "The payload is encoded using the `EncoderV1` with the `Message` struct.
  /// It can be parsed into: Message::Sync::(SyncMessage::Update(update))
  payload: Bytes,
  seq_num: u32,
}

impl BroadcastSync {
  pub fn new(origin: CollabOrigin, object_id: String, payload: Vec<u8>, seq_num: u32) -> Self {
    Self {
      origin,
      object_id,
      payload: Bytes::from(payload),
      seq_num,
    }
  }
}

impl Display for BroadcastSync {
  fn fmt(&self, f: &mut Formatter<'_>) -> std::fmt::Result {
    f.write_fmt(format_args!(
      "broadcast: [uid:{}|oid:{}|len:{}]",
      self.origin.client_user_id().unwrap_or(0),
      self.object_id,
      self.payload.len(),
    ))
  }
}

impl From<BroadcastSync> for CollabMessage {
  fn from(value: BroadcastSync) -> Self {
    CollabMessage::ServerBroadcast(value)
  }
}

impl TryFrom<RealtimeMessage> for CollabMessage {
  type Error = anyhow::Error;

  fn try_from(value: RealtimeMessage) -> Result<Self, Self::Error> {
    match value {
      RealtimeMessage::Collab(msg) => Ok(msg),
      _ => Err(anyhow!("Invalid message type.")),
    }
  }
}

#[derive(Clone, Eq, PartialEq, Debug, Serialize, Deserialize)]
pub struct CloseCollabData {
  origin: CollabOrigin,
  object_id: String,
}

impl From<CollabMessage> for RealtimeMessage {
  fn from(msg: CollabMessage) -> Self {
    Self::Collab(msg)
  }
}

#[derive(Clone, Debug, Serialize, Deserialize)]
pub enum ClientCollabMessage {
  ClientInitSync { data: InitSync },
  ClientUpdateSync { data: UpdateSync },
  ServerInitSync(ServerInit),
}

impl ClientCollabMessage {
  pub fn new_init_sync(data: InitSync) -> Self {
    Self::ClientInitSync { data }
  }

  pub fn new_update_sync(data: UpdateSync) -> Self {
    Self::ClientUpdateSync { data }
  }

  pub fn new_server_init_sync(data: ServerInit) -> Self {
    Self::ServerInitSync(data)
  }

  pub fn size(&self) -> usize {
    match self {
      ClientCollabMessage::ClientInitSync { data, .. } => data.payload.len(),
      ClientCollabMessage::ClientUpdateSync { data, .. } => data.payload.len(),
      ClientCollabMessage::ServerInitSync(msg) => msg.payload.len(),
    }
  }
  pub fn object_id(&self) -> &str {
    match self {
      ClientCollabMessage::ClientInitSync { data, .. } => &data.object_id,
      ClientCollabMessage::ClientUpdateSync { data, .. } => &data.object_id,
      ClientCollabMessage::ServerInitSync(msg) => &msg.object_id,
    }
  }

  pub fn origin(&self) -> &CollabOrigin {
    match self {
      ClientCollabMessage::ClientInitSync { data, .. } => &data.origin,
      ClientCollabMessage::ClientUpdateSync { data, .. } => &data.origin,
      ClientCollabMessage::ServerInitSync(msg) => &msg.origin,
    }
  }
  pub fn payload(&self) -> &Bytes {
    match self {
      ClientCollabMessage::ClientInitSync { data, .. } => &data.payload,
      ClientCollabMessage::ClientUpdateSync { data, .. } => &data.payload,
      ClientCollabMessage::ServerInitSync(msg) => &msg.payload,
    }
  }
  pub fn device_id(&self) -> Option<String> {
    match self.origin() {
      CollabOrigin::Client(origin) => Some(origin.device_id.clone()),
      _ => None,
    }
  }

  pub fn msg_id(&self) -> MsgId {
    match self {
      ClientCollabMessage::ClientInitSync { data, .. } => data.msg_id,
      ClientCollabMessage::ClientUpdateSync { data, .. } => data.msg_id,
      ClientCollabMessage::ServerInitSync(value) => value.msg_id,
    }
  }
}

impl Display for ClientCollabMessage {
  fn fmt(&self, f: &mut Formatter<'_>) -> std::fmt::Result {
    match self {
      ClientCollabMessage::ClientInitSync { data, .. } => Display::fmt(&data, f),
      ClientCollabMessage::ClientUpdateSync { data, .. } => Display::fmt(&data, f),
      ClientCollabMessage::ServerInitSync(value) => Display::fmt(&value, f),
    }
  }
}

impl TryFrom<CollabMessage> for ClientCollabMessage {
  type Error = Error;

  fn try_from(value: CollabMessage) -> Result<Self, Self::Error> {
    match value {
      CollabMessage::ClientInitSync(msg) => Ok(ClientCollabMessage::ClientInitSync { data: msg }),
      CollabMessage::ClientUpdateSync(msg) => {
        Ok(ClientCollabMessage::ClientUpdateSync { data: msg })
      },
      CollabMessage::ServerInitSync(msg) => Ok(ClientCollabMessage::ServerInitSync(msg)),
      _ => Err(anyhow!(
        "Can't convert to ClientCollabMessage for given collab message:{}",
        value
      )),
    }
  }
}

impl From<ClientCollabMessage> for CollabMessage {
  fn from(value: ClientCollabMessage) -> Self {
    match value {
      ClientCollabMessage::ClientInitSync { data, .. } => CollabMessage::ClientInitSync(data),
      ClientCollabMessage::ClientUpdateSync { data, .. } => CollabMessage::ClientUpdateSync(data),
      ClientCollabMessage::ServerInitSync(data) => CollabMessage::ServerInitSync(data),
    }
  }
}

impl From<ClientCollabMessage> for RealtimeMessage {
  fn from(msg: ClientCollabMessage) -> Self {
    Self::ClientCollabV1(vec![msg])
  }
}

impl CollabSinkMessage for ClientCollabMessage {
  fn collab_object_id(&self) -> &str {
    self.object_id()
  }

  fn payload_len(&self) -> usize {
    self.size()
  }

  fn can_merge(&self) -> bool {
    matches!(self, ClientCollabMessage::ClientUpdateSync { .. })
  }

  fn merge(&mut self, other: &Self, maximum_payload_size: &usize) -> Result<bool, Error> {
    match (self, other) {
      (
        ClientCollabMessage::ClientUpdateSync { data, .. },
        ClientCollabMessage::ClientUpdateSync { data: other, .. },
      ) => {
        if &data.payload.len() > maximum_payload_size {
          Ok(false)
        } else {
          data.merge_payload(other)
        }
      },
      _ => Ok(false),
    }
  }

  fn is_init_msg(&self) -> bool {
    matches!(self, ClientCollabMessage::ClientInitSync { .. })
  }
}

impl Eq for ClientCollabMessage {}

impl PartialEq for ClientCollabMessage {
  fn eq(&self, other: &Self) -> bool {
    self.msg_id() == other.msg_id()
  }
}

impl PartialOrd for ClientCollabMessage {
  fn partial_cmp(&self, other: &Self) -> Option<Ordering> {
    Some(self.cmp(other))
  }
}

impl Ord for ClientCollabMessage {
  fn cmp(&self, other: &Self) -> Ordering {
    match (&self, &other) {
      (
        ClientCollabMessage::ClientInitSync { data: left, .. },
        ClientCollabMessage::ClientInitSync { data: right, .. },
      ) => {
        match (&left.collab_type, &right.collab_type) {
          // document
          (CollabType::Document, _) => Ordering::Greater,
          (_, CollabType::Document) => Ordering::Less,
          // database
          (CollabType::WorkspaceDatabase, _) => Ordering::Greater,
          (_, CollabType::WorkspaceDatabase) => Ordering::Less,
          // folder
          (_, CollabType::Folder) => Ordering::Greater,
          (CollabType::Folder, _) => Ordering::Less,
          // awareness
          (CollabType::UserAwareness, _) => Ordering::Greater,
          (_, CollabType::UserAwareness) => Ordering::Less,
          _ => Ordering::Equal,
        }
      },
      (ClientCollabMessage::ClientInitSync { .. }, _) => Ordering::Greater,
      (_, ClientCollabMessage::ClientInitSync { .. }) => Ordering::Less,
      (ClientCollabMessage::ServerInitSync(_), ClientCollabMessage::ServerInitSync(_)) => {
        Ordering::Equal
      },
      (ClientCollabMessage::ServerInitSync { .. }, _) => Ordering::Greater,
      (_, ClientCollabMessage::ServerInitSync { .. }) => Ordering::Less,
      _ => self.msg_id().cmp(&other.msg_id()).reverse(),
    }
  }
}

#[derive(Clone, Debug, Serialize, Deserialize)]
pub enum ServerCollabMessage {
  ClientAck(CollabAck),
  ServerInitSync(ServerInit),
  AwarenessSync(AwarenessSync),
  ServerBroadcast(BroadcastSync),
}

impl ServerCollabMessage {
  pub fn object_id(&self) -> &str {
    match self {
      ServerCollabMessage::ClientAck(value) => &value.object_id,
      ServerCollabMessage::ServerInitSync(value) => &value.object_id,
      ServerCollabMessage::AwarenessSync(value) => &value.object_id,
      ServerCollabMessage::ServerBroadcast(value) => &value.object_id,
    }
  }

  pub fn seq_num(&self) -> Option<u32> {
    match self {
      ServerCollabMessage::ServerBroadcast(data) => Some(data.seq_num),
      _ => None,
    }
  }

  pub fn msg_id(&self) -> Option<MsgId> {
    match self {
      ServerCollabMessage::ClientAck(value) => Some(value.source.msg_id),
      ServerCollabMessage::ServerInitSync(value) => Some(value.msg_id),
      ServerCollabMessage::AwarenessSync(_) => None,
      ServerCollabMessage::ServerBroadcast(_) => None,
    }
  }

  pub fn payload(&self) -> &Bytes {
    match self {
      ServerCollabMessage::ClientAck(value) => &value.payload,
      ServerCollabMessage::ServerInitSync(value) => &value.payload,
      ServerCollabMessage::AwarenessSync(value) => &value.payload,
      ServerCollabMessage::ServerBroadcast(value) => &value.payload,
    }
  }

  pub fn size(&self) -> usize {
    match self {
      ServerCollabMessage::ClientAck(msg) => msg.payload.len(),
      ServerCollabMessage::ServerInitSync(msg) => msg.payload.len(),
      ServerCollabMessage::AwarenessSync(msg) => msg.payload.len(),
      ServerCollabMessage::ServerBroadcast(msg) => msg.payload.len(),
    }
  }
}

impl Display for ServerCollabMessage {
  fn fmt(&self, f: &mut Formatter<'_>) -> std::fmt::Result {
    match self {
      ServerCollabMessage::ClientAck(value) => Display::fmt(&value, f),
      ServerCollabMessage::ServerInitSync(value) => Display::fmt(&value, f),
      ServerCollabMessage::AwarenessSync(value) => Display::fmt(&value, f),
      ServerCollabMessage::ServerBroadcast(value) => Display::fmt(&value, f),
    }
  }
}

impl TryFrom<CollabMessage> for ServerCollabMessage {
  type Error = Error;

  fn try_from(value: CollabMessage) -> Result<Self, Self::Error> {
    match value {
      CollabMessage::ClientAck(msg) => Ok(ServerCollabMessage::ClientAck(msg)),
      CollabMessage::ServerInitSync(msg) => Ok(ServerCollabMessage::ServerInitSync(msg)),
      CollabMessage::AwarenessSync(msg) => Ok(ServerCollabMessage::AwarenessSync(msg)),
      CollabMessage::ServerBroadcast(msg) => Ok(ServerCollabMessage::ServerBroadcast(msg)),
      _ => Err(anyhow!("Invalid collab message type.")),
    }
  }
}

impl From<ServerCollabMessage> for RealtimeMessage {
  fn from(msg: ServerCollabMessage) -> Self {
    Self::ServerCollabV1(vec![msg])
  }
}

impl From<ServerInit> for ServerCollabMessage {
  fn from(value: ServerInit) -> Self {
    ServerCollabMessage::ServerInitSync(value)
  }
}<|MERGE_RESOLUTION|>--- conflicted
+++ resolved
@@ -106,16 +106,6 @@
     matches!(self, CollabMessage::ServerInitSync(_))
   }
 
-<<<<<<< HEAD
-  pub fn broadcast_seq_num(&self) -> Option<u32> {
-    match self {
-      CollabMessage::ServerBroadcast(data) => Some(data.seq_num),
-      _ => None,
-    }
-  }
-
-=======
->>>>>>> 0e57de98
   pub fn type_str(&self) -> String {
     match self {
       CollabMessage::ClientInitSync(_) => "ClientInitSync".to_string(),
