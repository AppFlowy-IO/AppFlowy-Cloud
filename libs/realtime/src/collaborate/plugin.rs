use crate::collaborate::group::CollabGroup;
use crate::entities::RealtimeUser;
use crate::error::RealtimeError;
use app_error::AppError;
use async_trait::async_trait;

use crate::collaborate::CollabAccessControl;
use anyhow::anyhow;
use collab::core::awareness::Awareness;
use collab::core::collab::TransactionMutExt;
use collab::core::collab_plugin::EncodedCollab;
use collab::core::origin::CollabOrigin;
use collab::core::transaction::DocTransactionExtension;
use collab::preclude::{CollabPlugin, Doc, TransactionMut};
use collab_entity::CollabType;
use database::collab::CollabStorage;
use database_entity::dto::{
  AFAccessLevel, CreateCollabParams, InsertSnapshotParams, QueryCollabParams,
};
use md5::Digest;
use parking_lot::Mutex;
use std::sync::atomic::{AtomicBool, AtomicI64, AtomicU32, Ordering};
use std::sync::{Arc, Weak};

use tracing::{error, event, info, instrument, trace};

use yrs::updates::decoder::Decode;
use yrs::{Transact, Update};

pub struct CollabStoragePlugin<S, U, AC> {
  uid: i64,
  workspace_id: String,
  storage: Arc<S>,
  edit_state: Arc<CollabEditState>,
  group: Weak<CollabGroup<U>>,
  collab_type: CollabType,
  access_control: Arc<AC>,
  latest_collab_md5: Mutex<Option<Digest>>,
}

impl<S, U, AC> CollabStoragePlugin<S, U, AC>
where
  S: CollabStorage,
  U: RealtimeUser,
  AC: CollabAccessControl,
{
  pub fn new(
    uid: i64,
    workspace_id: &str,
    collab_type: CollabType,
    storage: S,
    group: Weak<CollabGroup<U>>,
    access_control: Arc<AC>,
  ) -> Self {
    let storage = Arc::new(storage);
    let workspace_id = workspace_id.to_string();
    let edit_state = Arc::new(CollabEditState::new());
    Self {
      uid,
      workspace_id,
      storage,
      edit_state,
      group,
      collab_type,
      access_control,
<<<<<<< HEAD
      latest_collab_md5: Default::default(),
    };
    spawn_period_check(&plugin);
    plugin
=======
    }
>>>>>>> 2d8579ca
  }

  #[instrument(level = "info", skip(self,doc), err, fields(object_id = %object_id))]
  async fn insert_new_collab(&self, doc: &Doc, object_id: &str) -> Result<(), AppError> {
    match doc.get_encoded_collab_v1().encode_to_bytes() {
      Ok(encoded_collab_v1) => {
        let _ = self
          .access_control
          .cache_collab_access_level(&self.uid, object_id, AFAccessLevel::FullAccess)
          .await;

        let params = CreateCollabParams {
          object_id: object_id.to_string(),
          encoded_collab_v1,
          collab_type: self.collab_type.clone(),
          override_if_exist: false,
          workspace_id: self.workspace_id.clone(),
        };

        self
          .storage
          .insert_collab(&self.uid, params)
          .await
          .map_err(|err| {
            error!("fail to create new collab in plugin: {:?}", err);
            err
          })
      },
      Err(err) => Err(AppError::Internal(anyhow!(
        "fail to encode doc to bytes: {:?}",
        err
      ))),
    }
  }
}

async fn init_collab(
  oid: &str,
  encoded_collab: &EncodedCollab,
  doc: &Doc,
) -> Result<(), RealtimeError> {
  if encoded_collab.doc_state.is_empty() {
    return Err(RealtimeError::UnexpectedData("doc state is empty"));
  }

  // Can turn off INFO level into DEBUG. For now, just to see the log
  event!(
    tracing::Level::INFO,
    "start decoding:{} state len: {}, sv len: {}, v: {:?}",
    oid,
    encoded_collab.doc_state.len(),
    encoded_collab.state_vector.len(),
    encoded_collab.version
  );
  let update = Update::decode_v1(&encoded_collab.doc_state)?;
  let mut txn = doc.transact_mut();
  txn.try_apply_update(update)?;
  drop(txn);

  event!(tracing::Level::INFO, "finish decoding:{}: doc state", oid,);
  Ok(())
}

#[async_trait]
impl<S, U, AC> CollabPlugin for CollabStoragePlugin<S, U, AC>
where
  S: CollabStorage,
  U: RealtimeUser,
  AC: CollabAccessControl,
{
  async fn init(&self, object_id: &str, _origin: &CollabOrigin, doc: &Doc) {
    let params = QueryCollabParams::new(object_id, self.collab_type.clone(), &self.workspace_id);
    match self
      .storage
      .get_collab_encoded(&self.uid, params, true)
      .await
    {
      Ok(encoded_collab_v1) => match init_collab(object_id, &encoded_collab_v1, doc).await {
        Ok(_) => {
          // Attempt to create a snapshot for the collaboration object. When creating this snapshot, it is
          // assumed that the 'encoded_collab_v1' is already in a valid format. Therefore, there is no need
          // to verify the outcome of the 'encode_to_bytes' operation.
          if self.storage.should_create_snapshot(object_id).await {
            let cloned_workspace_id = self.workspace_id.clone();
            let cloned_object_id = object_id.to_string();
            let storage = self.storage.clone();

            event!(tracing::Level::DEBUG, "Creating collab snapshot");
            let _ = tokio::task::spawn_blocking(move || {
              let params = InsertSnapshotParams {
                object_id: cloned_object_id,
                encoded_collab_v1: encoded_collab_v1.encode_to_bytes().unwrap(),
                workspace_id: cloned_workspace_id,
              };

              tokio::spawn(async move {
                // FIXME(nathan): There is a potential issue when concurrently spawning tasks to create snapshots. A subsequent
                // task for creating a snapshot might write to the database before a previous task completes. To address
                // this, consider using `stream!` to queue these tasks, ensuring they are executed in the order they were
                // spawned.
                if let Err(err) = storage.create_snapshot(params).await {
                  error!("create snapshot {:?}", err);
                }
              });
            })
            .await;
          }
        },
        Err(err) => {
          // When initializing a collaboration object, if the 'init_collab_with_raw_data' operation fails, attempt to
          // restore the collaboration object from the latest snapshot.
          error!(
            "init collab:{} error: {:?}, try to restore from snapshot",
            object_id, err
          );

          match get_latest_snapshot(object_id, &self.storage).await {
            None => error!("No snapshot found for collab: {}", object_id),
            Some(encoded_collab) => match init_collab(object_id, &encoded_collab, doc).await {
              Ok(_) => info!("restore collab:{} with snapshot success", object_id),
              Err(err) => {
                error!(
                  "restore collab:{} with snapshot failed: {:?}",
                  object_id, err
                );
              },
            },
          }
        },
      },
      Err(err) => match &err {
        AppError::RecordNotFound(_) => {
          // When attempting to retrieve collaboration data from the disk and a 'Record Not Found' error is returned,
          // this indicates that the collaboration is new. Therefore, the current collaboration data should be saved to disk.
          event!(
            tracing::Level::INFO,
            "Create new collab:{} from realtime editing",
            object_id
          );
          if let Err(err) = self.insert_new_collab(doc, object_id).await {
            error!("Insert collab {:?}", err);
          }
        },
        _ => error!("{}", err),
      },
    }
  }
  fn did_init(&self, _awareness: &Awareness, _object_id: &str, _last_sync_at: i64) {
    self.edit_state.set_did_load()
  }

  fn receive_update(&self, _object_id: &str, _txn: &TransactionMut, _update: &[u8]) {
    let count = self.edit_state.increment_edit_count();
    if !self.edit_state.did_load() {
      return;
    }

    if count >= self.storage.config().flush_per_update {
      self.edit_state.flush_edit();
      trace!("number of updates reach flush_per_update, start flushing");
      match self.group.upgrade() {
        None => error!("Group is dropped, skip flush collab"),
        Some(group) => group.flush_collab(),
      }
    }
  }

  fn flush(&self, object_id: &str, doc: &Doc) {
    let encoded_collab_v1 = match doc.get_encoded_collab_v1().encode_to_bytes() {
      Ok(data) => data,
      Err(err) => {
        error!("Error encoding: {:?}", err);
        return;
      },
    };

    // compare the current encoded collab md5 with the latest one, if they are the same, skip the flush
    let digest = md5::compute(&encoded_collab_v1);
    if self.latest_collab_md5.lock().as_ref() == Some(&digest) {
      return;
    }
    *self.latest_collab_md5.lock() = Some(digest);

    let params = CreateCollabParams {
      object_id: object_id.to_string(),
      encoded_collab_v1,
      collab_type: self.collab_type.clone(),
      override_if_exist: false,
      workspace_id: self.workspace_id.clone(),
    };

    let storage = self.storage.clone();
    let uid = self.uid;

    tokio::spawn(async move {
      info!("[realtime] Flushed collab: {}", params.object_id);
      match storage.insert_collab(&uid, params).await {
        Ok(_) => {},
        Err(err) => error!("Failed to save collab: {:?}", err),
      }
    });
  }
}

async fn get_latest_snapshot<S>(object_id: &str, storage: &S) -> Option<EncodedCollab>
where
  S: CollabStorage,
{
  let metas = storage.get_collab_snapshot_list(object_id).await.ok()?;
  let meta = metas.0.first()?;
  let snapshot_data = storage.get_collab_snapshot(&meta.snapshot_id).await.ok()?;
  EncodedCollab::decode_from_bytes(&snapshot_data.encoded_collab_v1).ok()
}

struct CollabEditState {
  edit_count: AtomicU32,
  flush_edit_count: AtomicU32,
  flush_interval: AtomicI64,
  did_load_collab: AtomicBool,
}

impl CollabEditState {
  fn new() -> Self {
    Self {
      edit_count: AtomicU32::new(0),
      flush_edit_count: Default::default(),
      flush_interval: AtomicI64::new(chrono::Utc::now().timestamp()),
      did_load_collab: AtomicBool::new(false),
    }
  }

  fn set_did_load(&self) {
    self.did_load_collab.store(true, Ordering::SeqCst);
  }

  fn did_load(&self) -> bool {
    self.did_load_collab.load(Ordering::SeqCst)
  }

  fn increment_edit_count(&self) -> u32 {
    self.edit_count.fetch_add(1, Ordering::SeqCst)
  }

  fn flush_edit(&self) {
    self
      .flush_edit_count
      .store(self.edit_count.load(Ordering::SeqCst), Ordering::SeqCst);
    self
      .flush_interval
      .store(chrono::Utc::now().timestamp(), Ordering::SeqCst);
  }

  /// Determines whether a flush operation should be performed based on edit count and time interval.
  ///
  /// This function checks two conditions to decide if flushing is necessary:
  /// 1. Time-based: Compares the current time with the last flush time. A flush is needed if the time
  /// elapsed since the last flush is greater than or equal to `max_interval`.
  ///
  /// 2. Edit count-based: Compares the current edit count with the last flush edit count. A flush is
  /// required if the number of new edits since the last flush is greater than or equal to `max_edit_count`.
  ///
  /// # Arguments
  /// * `max_edit_count` - The maximum number of edits allowed before a flush is triggered.
  /// * `max_interval` - The maximum time interval (in seconds) allowed before a flush is triggered.
  #[allow(dead_code)]
  fn should_flush(&self, max_edit_count: u32, max_interval: i64) -> bool {
    // compare current time with last flush time
    let current = chrono::Utc::now().timestamp();
    let prev = self.flush_interval.load(Ordering::SeqCst);
    let current_edit_count = self.edit_count.load(Ordering::SeqCst);
    let prev_flush_edit_count = self.flush_edit_count.load(Ordering::SeqCst);

    if current > prev && current_edit_count != prev_flush_edit_count {
      return current - prev >= max_interval;
    }

    // compare current edit count with last flush edit count
    if current_edit_count > prev_flush_edit_count {
      return current_edit_count - prev_flush_edit_count >= max_edit_count;
    }

    false
  }
}<|MERGE_RESOLUTION|>--- conflicted
+++ resolved
@@ -63,14 +63,7 @@
       group,
       collab_type,
       access_control,
-<<<<<<< HEAD
-      latest_collab_md5: Default::default(),
-    };
-    spawn_period_check(&plugin);
-    plugin
-=======
-    }
->>>>>>> 2d8579ca
+    }
   }
 
   #[instrument(level = "info", skip(self,doc), err, fields(object_id = %object_id))]
