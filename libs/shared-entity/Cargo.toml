[package]
name = "shared_entity"
version = "0.1.0"
edition = "2021"

# See more keys and their definitions at https://doc.rust-lang.org/cargo/reference/manifest.html

[dependencies]
anyhow = "1.0.75"
serde = "1.0.188"
serde_json = "1.0.105"
serde_repr = "0.1.16"
gotrue = { path = "../gotrue" }
actix-web = { version = "4.4.0", default-features = false, features = ["http2"] }
thiserror = "1.0.47"
sqlx = { version = "0.7", default-features = false, features = ["postgres"] }
reqwest = "0.11.18"
<<<<<<< HEAD
opener = "0.6.1"
=======
validator = { version = "0.16", features = ["validator_derive", "derive"] }
>>>>>>> b32fcff4
<|MERGE_RESOLUTION|>--- conflicted
+++ resolved
@@ -15,8 +15,5 @@
 thiserror = "1.0.47"
 sqlx = { version = "0.7", default-features = false, features = ["postgres"] }
 reqwest = "0.11.18"
-<<<<<<< HEAD
 opener = "0.6.1"
-=======
-validator = { version = "0.16", features = ["validator_derive", "derive"] }
->>>>>>> b32fcff4
+validator = { version = "0.16", features = ["validator_derive", "derive"] }