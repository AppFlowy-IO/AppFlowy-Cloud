use serde_repr::{Deserialize_repr, Serialize_repr};

use crate::error::AppError;
use thiserror::Error;

#[derive(Clone, Copy, Debug, Error, Default, PartialEq, Eq, Serialize_repr, Deserialize_repr)]
#[repr(i32)]
pub enum ErrorCode {
  #[error("Operation completed successfully.")]
  #[default]
  Ok = 0,

  #[error("An unhandled error occurred.")]
  Unhandled = -1,

  #[error("Record not found")]
  RecordNotFound = -2,

  #[error("Record already exist")]
  RecordAlreadyExists = -3,

  #[error("Invalid email format.")]
  InvalidEmail = 1001,

  #[error("Invalid password.")]
  InvalidPassword = 1002,

  #[error("OAuth authentication error.")]
  OAuthError = 1003,

  #[error("Missing Payload")]
  MissingPayload = 1004,

  #[error("Storage error")]
  StorageError = 1005,

  #[error("Open Error")]
  OpenError = 1006,

  #[error("Invalid Url")]
  InvalidUrl = 1007,

  #[error("Invalid Request Parameters")]
  InvalidRequestParams = 1008,

  #[error("Url Missing Parameter")]
  UrlMissingParameter = 1009,

  #[error("Invalid OAuth Provider")]
  InvalidOAuthProvider = 1010,

  #[error("Not Logged In")]
  NotLoggedIn = 1011,

  #[error("Not Enough Permissions")]
  NotEnoughPermissions = 1012,

<<<<<<< HEAD
  #[error("S3 Error")]
  S3Error = 1013,
=======
  #[error("User name cannot be empty")]
  UserNameIsEmpty = 1013,
>>>>>>> 0883ae94
}

/// Implements conversion from `anyhow::Error` to `ErrorCode`.
///
/// This implementation checks if the `anyhow::Error` can be downcasted
/// to an `AppError` or `ErrorCode`. If the error is of type `AppError`,
/// it returns the associated error code. If the error can be downcasted
/// to `ErrorCode`, it returns the error code directly. Otherwise, it
/// defaults to `ErrorCode::Unhandled`.
impl From<anyhow::Error> for ErrorCode {
  fn from(err: anyhow::Error) -> Self {
    if let Some(err) = err.downcast_ref::<AppError>() {
      return err.code;
    }

    err.downcast::<ErrorCode>().unwrap_or(ErrorCode::Unhandled)
  }
}

pub fn invalid_email_error(email: &str) -> AppError {
  AppError::new(ErrorCode::InvalidEmail, format!("invalid email: {}", email))
}

pub fn invalid_password_error(password: &str) -> AppError {
  AppError::new(
    ErrorCode::InvalidPassword,
    format!("invalid password: {}", password),
  )
}

pub fn url_missing_param(param: &str) -> AppError {
  AppError::new(
    ErrorCode::UrlMissingParameter,
    format!("url missing parameter: {}", param),
  )
}<|MERGE_RESOLUTION|>--- conflicted
+++ resolved
@@ -55,13 +55,11 @@
   #[error("Not Enough Permissions")]
   NotEnoughPermissions = 1012,
 
-<<<<<<< HEAD
-  #[error("S3 Error")]
-  S3Error = 1013,
-=======
   #[error("User name cannot be empty")]
   UserNameIsEmpty = 1013,
->>>>>>> 0883ae94
+
+  #[error("S3 Error")]
+  S3Error = 1014,
 }
 
 /// Implements conversion from `anyhow::Error` to `ErrorCode`.
