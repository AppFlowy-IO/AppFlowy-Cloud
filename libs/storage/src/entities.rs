--- conflicted
+++ resolved
@@ -46,9 +46,6 @@
   }
 }
 
-<<<<<<< HEAD
-#[derive(Debug, Clone, sqlx::FromRow, Serialize, Deserialize)]
-=======
 #[derive(Debug, Clone, Validate, Serialize, Deserialize)]
 pub struct QueryCollabParams {
   #[validate(custom = "validate_not_empty_str")]
@@ -56,8 +53,7 @@
   pub collab_type: CollabType,
 }
 
-#[derive(Debug, Clone, sqlx::FromRow)]
->>>>>>> 9ac53dca
+#[derive(Debug, Clone, sqlx::FromRow, Serialize, Deserialize)]
 pub struct AfWorkspace {
   pub workspace_id: uuid::Uuid,
   pub database_storage_id: Option<sqlx::types::uuid::Uuid>,
