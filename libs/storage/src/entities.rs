use collab_define::CollabType;
use serde::{Deserialize, Serialize};
<<<<<<< HEAD
use validator::{Validate, ValidationError};
=======
use sqlx::types::{
  chrono::{DateTime, Utc},
  uuid,
};
>>>>>>> 853f089c

#[derive(Debug, Clone, Validate, Serialize, Deserialize)]
pub struct InsertCollabParams {
  pub uid: i64,
  #[validate(custom = "validate_not_empty_str")]
  pub object_id: String,
  pub raw_data: Vec<u8>,
  pub len: i32,
  #[validate(custom = "validate_not_empty_str")]
  pub workspace_id: String,
  pub collab_type: CollabType,
}
fn validate_not_empty_str(s: &str) -> Result<(), ValidationError> {
  if s.is_empty() {
    return Err(ValidationError::new("should not be empty string"));
  }
  Ok(())
}

impl InsertCollabParams {
  pub fn from_raw_data(
    uid: i64,
    object_id: &str,
    collab_type: CollabType,
    raw_data: Vec<u8>,
    workspace_id: &str,
  ) -> Self {
    let len = raw_data.len() as i32;
    let object_id = object_id.to_string();
    let workspace_id = workspace_id.to_string();
    Self {
      uid,
      object_id,
      collab_type,
      raw_data,
      len,
      workspace_id,
    }
  }
}

<<<<<<< HEAD
#[derive(Debug, Clone, Validate, Serialize, Deserialize)]
pub struct QueryCollabParams {
  #[validate(custom = "validate_not_empty_str")]
  pub object_id: String,
  pub collab_type: CollabType,
=======
#[derive(Debug, Clone, sqlx::FromRow)]
pub struct AfWorkspace {
  pub workspace_id: uuid::Uuid,
  pub database_storage_id: Option<sqlx::types::uuid::Uuid>,
  pub owner_uid: Option<i64>,
  pub created_at: Option<DateTime<Utc>>,
  pub workspace_type: i32,
  pub deleted_at: Option<DateTime<Utc>>,
  pub workspace_name: Option<String>,
}

#[derive(Debug, sqlx::FromRow)]
pub struct AfUserProfileView {
  pub uid: Option<i64>,         // Made this field nullable based on the error
  pub uuid: Option<uuid::Uuid>, // Made this field nullable based on the error
  pub email: Option<String>,    // Made this field nullable based on the error
  pub password: Option<String>, // Made this field nullable based on the error
  pub name: Option<String>,     // Made this field nullable based on the error
  pub encryption_sign: Option<String>, // Made this field nullable based on the error
  pub deleted_at: Option<DateTime<Utc>>,
  pub updated_at: Option<DateTime<Utc>>,
  pub created_at: Option<DateTime<Utc>>,
  pub latest_workspace_id: Option<uuid::Uuid>,
}

pub struct AfWorkspaces(pub Vec<AfWorkspace>);
impl AfWorkspaces {
  pub fn get_latest(&self, profile: AfUserProfileView) -> Option<AfWorkspace> {
    match profile.latest_workspace_id {
      Some(ws_id) => self.0.iter().find(|ws| ws.workspace_id == ws_id).cloned(),
      None => None,
    }
  }
>>>>>>> 853f089c
}<|MERGE_RESOLUTION|>--- conflicted
+++ resolved
@@ -1,13 +1,10 @@
 use collab_define::CollabType;
 use serde::{Deserialize, Serialize};
-<<<<<<< HEAD
-use validator::{Validate, ValidationError};
-=======
 use sqlx::types::{
   chrono::{DateTime, Utc},
   uuid,
 };
->>>>>>> 853f089c
+use validator::{Validate, ValidationError};
 
 #[derive(Debug, Clone, Validate, Serialize, Deserialize)]
 pub struct InsertCollabParams {
@@ -49,13 +46,13 @@
   }
 }
 
-<<<<<<< HEAD
 #[derive(Debug, Clone, Validate, Serialize, Deserialize)]
 pub struct QueryCollabParams {
   #[validate(custom = "validate_not_empty_str")]
   pub object_id: String,
   pub collab_type: CollabType,
-=======
+}
+
 #[derive(Debug, Clone, sqlx::FromRow)]
 pub struct AfWorkspace {
   pub workspace_id: uuid::Uuid,
@@ -89,5 +86,4 @@
       None => None,
     }
   }
->>>>>>> 853f089c
 }