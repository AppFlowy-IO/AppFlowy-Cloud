--- conflicted
+++ resolved
@@ -74,11 +74,8 @@
     )),
     state.metrics.realtime_metrics.clone(),
     rt_cmd_recv,
-<<<<<<< HEAD
     state.redis_stream_router.clone(),
     state.redis_connection_manager.clone(),
-=======
->>>>>>> d0c212ff
     Duration::from_secs(config.collab.group_persistence_interval_secs),
     Duration::from_secs(config.collab.group_prune_grace_period_secs),
     state.indexer_provider.clone(),
