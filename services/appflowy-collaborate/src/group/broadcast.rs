--- conflicted
+++ resolved
@@ -375,18 +375,6 @@
     seq_num,
   )
   .await
-<<<<<<< HEAD
-  {
-    Ok(ack) => {
-      // let mut lock = collab.write().await;
-      // let collab: &mut Collab = (*lock).borrow_mut();
-      // collab.set_last_sync_at(chrono::Utc::now().timestamp());
-      Ok(ack)
-    },
-    Err(err) => Err(err),
-  }
-=======
->>>>>>> ae3833ea
 }
 
 /// Handle the message sent from the client
