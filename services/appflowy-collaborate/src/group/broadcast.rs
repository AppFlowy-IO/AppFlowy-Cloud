--- conflicted
+++ resolved
@@ -368,42 +368,6 @@
     message_origin
   );
 
-<<<<<<< HEAD
-  // Retry mechanism for lock timeout errors
-  let mut attempt = 0;
-  let max_attempts = 3;
-
-  // calling the handle_one_message_payload in a loop to handle the lock timeout error. It will retry
-  // 3 times before returning an error.
-  loop {
-    match handle_one_message_payload(
-      object_id,
-      message_origin.clone(),
-      msg_id,
-      collab_msg.payload(),
-      collab,
-      metrics_calculate,
-      seq_num,
-    )
-    .await
-    {
-      Ok(ack) => {
-        update_last_sync_at(collab);
-        return Ok(ack);
-      },
-      Err(err) if err.is_lock_timeout() => {
-        attempt += 1;
-        if attempt >= max_attempts {
-          return Err(RealtimeError::Internal(anyhow!(
-            "Lock timeout error after maximum retries"
-          )));
-        }
-        trace!("Lock timeout, retrying... attempt: {}", attempt);
-        sleep(Duration::from_millis(300)).await;
-      },
-      Err(err) => return Err(err),
-    }
-=======
   match handle_one_message_payload(
     object_id,
     message_origin.clone(),
@@ -422,7 +386,6 @@
       Ok(ack)
     },
     Err(err) => Err(err),
->>>>>>> 256e5ca2
   }
 }
 
@@ -442,61 +405,6 @@
     .fetch_add(1, Ordering::Relaxed);
 
   // Spawn a blocking task to handle the message
-<<<<<<< HEAD
-  let result = tokio::task::spawn_blocking(move || {
-    let mut collab_lock = match mutex_collab.try_lock_for(Duration::from_millis(300)) {
-      Some(collab) => collab,
-      None => {
-        metrics_calculate
-          .acquire_collab_lock_fail_count
-          .fetch_add(1, Ordering::Relaxed);
-        return Err(RealtimeError::LockTimeout);
-      },
-    };
-    let mut decoder = DecoderV1::from(payload.as_ref());
-    let reader = MessageReader::new(&mut decoder);
-    let mut ack_response = None;
-    for msg in reader {
-      match msg {
-        Ok(msg) => {
-          match handle_message_follow_protocol(
-            &message_origin,
-            &ServerSyncProtocol,
-            &mut collab_lock,
-            msg,
-          ) {
-            Ok(payload) => {
-              metrics_calculate
-                .apply_update_count
-                .fetch_add(1, Ordering::Relaxed);
-              // One ClientCollabMessage can have multiple Yrs [Message] in it, but we only need to
-              // send one ack back to the client.
-              if ack_response.is_none() {
-                ack_response = Some(
-                  CollabAck::new(
-                    message_origin.clone(),
-                    cloned_object_id.to_string(),
-                    msg_id,
-                    seq_num,
-                  )
-                  .with_payload(payload.unwrap_or_default()),
-                );
-              }
-            },
-            Err(err) => {
-              tracing::error!("Error handling message: {}", err);
-              metrics_calculate
-                .apply_update_failed_count
-                .fetch_add(1, Ordering::Relaxed);
-              let code = ack_code_from_error(&err);
-              let payload = match err {
-                RTProtocolError::MissUpdates {
-                  state_vector_v1,
-                  reason: _,
-                } => state_vector_v1.unwrap_or_default(),
-                _ => vec![],
-              };
-=======
   let result = handle_message(
     &payload,
     &message_origin,
@@ -507,7 +415,6 @@
     seq_num,
   )
   .await;
->>>>>>> 256e5ca2
 
   match result {
     Ok(inner_result) => match inner_result {
