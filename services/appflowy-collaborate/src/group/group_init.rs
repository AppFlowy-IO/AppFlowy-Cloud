--- conflicted
+++ resolved
@@ -1164,21 +1164,12 @@
     Ok(())
   }
 
-<<<<<<< HEAD
   fn index_collab_content(&self, paragraphs: Vec<String>) {
-    if let Ok(workspace_id) = Uuid::parse_str(&self.workspace_id) {
-      let indexed_collab = UnindexedCollabTask::new(
-        workspace_id,
-        self.object_id.clone(),
-        self.collab_type.clone(),
-        UnindexedData::Paragraphs(paragraphs),
-=======
-  fn index_collab_content(&self, text: String) {
     let indexed_collab = UnindexedCollabTask::new(
       self.workspace_id,
       self.object_id,
       self.collab_type,
-      UnindexedData::Text(text),
+      UnindexedData::Paragraphs(paragraphs),
     );
     if let Err(err) = self
       .indexer_scheduler
@@ -1187,7 +1178,6 @@
       warn!(
         "failed to index collab `{}/{}`: {}",
         self.workspace_id, self.object_id, err
->>>>>>> b94d1c60
       );
     }
   }
