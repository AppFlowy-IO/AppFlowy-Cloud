--- conflicted
+++ resolved
@@ -4,11 +4,6 @@
 use collab::core::collab::DataSource;
 use collab::core::origin::CollabOrigin;
 use collab::entity::EncodedCollab;
-<<<<<<< HEAD
-use collab::lock::Mutex;
-=======
-use collab::lock::RwLock;
->>>>>>> e1b09444
 use collab::preclude::Collab;
 use collab_entity::CollabType;
 use tracing::{instrument, trace};
@@ -149,11 +144,7 @@
     }
 
     let result = load_collab(user.uid, object_id, params, self.storage.clone()).await;
-<<<<<<< HEAD
-    let encode_collab = {
-=======
     let (collab, _encode_collab) = {
->>>>>>> e1b09444
       let (mut collab, encode_collab) = match result {
         Ok(value) => value,
         Err(err) => {
