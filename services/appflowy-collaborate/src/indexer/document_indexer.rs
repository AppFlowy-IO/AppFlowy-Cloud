--- conflicted
+++ resolved
@@ -1,19 +1,12 @@
-<<<<<<< HEAD
-use anyhow::anyhow;
-use async_trait::async_trait;
-use collab::core::collab::MutexCollab;
-=======
 use std::sync::Arc;
 
 use async_trait::async_trait;
 use collab::core::collab::DataSource;
 use collab::core::origin::CollabOrigin;
 use collab::preclude::Collab;
->>>>>>> 2f0a705e
 use collab_document::document::Document;
 use collab_document::error::DocumentError;
 use collab_entity::CollabType;
-use std::sync::Arc;
 
 use app_error::AppError;
 use appflowy_ai_client::client::AppFlowyAIClient;
@@ -34,24 +27,9 @@
   }
 
   fn get_document_contents(
-<<<<<<< HEAD
-    collab: Arc<MutexCollab>,
-  ) -> Result<(String, Vec<AFCollabEmbeddingParams>), DocumentError> {
-    let object_id = collab
-      .try_lock()
-      .ok_or_else(|| {
-        DocumentError::Internal(anyhow!(
-          "Failed to lock collab when trying to get document content".to_string()
-        ))
-      })?
-      .object_id
-      .clone();
-    let document = Document::open(collab)?;
-=======
     document: &Document,
   ) -> Result<Vec<AFCollabEmbeddingParams>, DocumentError> {
     let object_id = document.object_id().to_string();
->>>>>>> 2f0a705e
     let document_data = document.get_document_data()?;
     let content = document_data.to_plain_text();
 
