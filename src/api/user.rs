use crate::biz;
use crate::component::auth::{
  change_password, logged_user_from_request, login, logout, register, ChangePasswordRequest,
  InternalServerError, LoggedUser, RegisterRequest,
};
use crate::component::auth::{InputParamsError, LoginRequest};
use crate::component::token_state::SessionToken;
use crate::domain::{UserEmail, UserName, UserPassword};
use crate::state::State;
use gotrue::models::{AccessTokenResponse, User};
use shared_entity::data::{AppResponse, JsonAppResponse};
use storage::entities::{AfUserProfileView, AfWorkspaces};

use crate::component::auth::jwt::{Authorization, UserUuid};
use actix_web::web::{Data, Json};
use actix_web::HttpRequest;
use actix_web::Result;
use actix_web::{web, HttpResponse, Scope};

pub fn user_scope() -> Scope {
  web::scope("/api/user")

    // auth server integration
    .service(web::resource("/sign_up").route(web::post().to(sign_up_handler)))
    .service(web::resource("/sign_in/password").route(web::post().to(sign_in_password_handler)))
    .service(web::resource("/sign_out").route(web::post().to(sign_out_handler)))
    .service(web::resource("/update").route(web::post().to(update_handler)))

    .service(web::resource("/workspaces").route(web::get().to(workspaces_handler)))
    .service(web::resource("/profile").route(web::get().to(profile_handler)))

    // native
    .service(web::resource("/login").route(web::post().to(login_handler)))
    .service(web::resource("/logout").route(web::get().to(logout_handler)))
    .service(web::resource("/register").route(web::post().to(register_handler)))
    .service(web::resource("/password").route(web::post().to(change_password_handler)))
}

async fn profile_handler(
  uuid: UserUuid,
  state: Data<State>,
) -> Result<JsonAppResponse<AfUserProfileView>> {
  let profile = biz::user::user_profile(&state.pg_pool, &uuid.0).await?;
  Ok(AppResponse::Ok().with_data(profile).into())
}

async fn workspaces_handler(
  uuid: UserUuid,
  state: Data<State>,
) -> Result<JsonAppResponse<AfWorkspaces>> {
  let workspaces = biz::user::user_workspaces(&state.pg_pool, &uuid.0).await?;
  Ok(AppResponse::Ok().with_data(workspaces).into())
}

async fn update_handler(
  auth: Authorization,
  req: Json<LoginRequest>,
  state: Data<State>,
) -> Result<JsonAppResponse<User>> {
  let req = req.into_inner();
  let user =
    biz::user::update(&state.gotrue_client, &auth.token, &req.email, &req.password).await?;
  Ok(AppResponse::Ok().with_data(user).into())
}

async fn sign_out_handler(auth: Authorization, state: Data<State>) -> Result<JsonAppResponse<()>> {
  state
    .gotrue_client
    .logout(&auth.token)
    .await
    .map_err(InternalServerError::new)?;

  // let logged_user = LoggedUser::new(uid);
  // state.user.write().await.unauthorized(logged_user);
  Ok(AppResponse::Ok().into())
}

async fn sign_in_password_handler(
  req: Json<LoginRequest>,
  state: Data<State>,
) -> Result<JsonAppResponse<AccessTokenResponse>> {
  let req = req.into_inner();
  let (token, uid) = biz::user::sign_in(
    &state.pg_pool,
    &state.gotrue_client,
    req.email,
    req.password,
  )
  .await?;

  let logged_user = LoggedUser::new(uid);
  state.user.write().await.authorized(logged_user);

  Ok(AppResponse::Ok().with_data(token).into())
}

async fn sign_up_handler(
  req: Json<LoginRequest>,
  state: Data<State>,
) -> Result<JsonAppResponse<()>> {
<<<<<<< HEAD
  let uid = biz::user::sign_up(
    &state.gotrue_client,
    &req.email,
    &req.password,
    &state.pg_pool,
  )
  .await?;

  let logged_user = LoggedUser::new(uid);
  state.user.write().await.authorized(logged_user);
=======
  biz::user::sign_up(
    &state.pg_pool,
    &state.gotrue_client,
    &req.email,
    &req.password,
  )
  .await?;
>>>>>>> 0d59211e
  Ok(AppResponse::Ok().into())
}

async fn login_handler(
  req: Json<LoginRequest>,
  state: Data<State>,
  session: SessionToken,
) -> Result<HttpResponse> {
  let req = req.into_inner();
  let email = UserEmail::parse(req.email)
    .map_err(InputParamsError::InvalidEmail)?
    .0;
  let password = UserPassword::parse(req.password)
    .map_err(InputParamsError::InvalidPassword)?
    .0;
  let (resp, token) = login(email, password, &state).await?;

  // Renews the session key, assigning existing session state to new key.
  session.renew();
  if let Err(err) = session.insert_token(token) {
    // It needs to navigate to login page in web application
    tracing::error!("Insert session failed: {:?}", err);
  }

  Ok(HttpResponse::Ok().json(resp))
}

async fn logout_handler(req: HttpRequest, state: Data<State>) -> Result<HttpResponse> {
  let logged_user = logged_user_from_request(&req, &state.config.application.server_key)?;
  logout(logged_user, state.user.clone()).await;
  Ok(HttpResponse::Ok().finish())
}

#[tracing::instrument(level = "debug", skip(state))]
async fn register_handler(req: Json<RegisterRequest>, state: Data<State>) -> Result<HttpResponse> {
  let req = req.into_inner();
  let name = UserName::parse(req.name)
    .map_err(InputParamsError::InvalidName)?
    .0;
  let email = UserEmail::parse(req.email)
    .map_err(InputParamsError::InvalidEmail)?
    .0;
  let password = UserPassword::parse(req.password)
    .map_err(InputParamsError::InvalidPassword)?
    .0;

  let resp = register(name, email, password, &state).await?;
  Ok(HttpResponse::Ok().json(resp))
}

async fn change_password_handler(
  req: HttpRequest,
  payload: Json<ChangePasswordRequest>,
  // session: SessionToken,
  state: Data<State>,
) -> Result<HttpResponse> {
  let logged_user = logged_user_from_request(&req, &state.config.application.server_key)?;
  let payload = payload.into_inner();
  if payload.new_password != payload.new_password_confirm {
    return Err(InputParamsError::PasswordNotMatch.into());
  }

  let new_password = UserPassword::parse(payload.new_password)
    .map_err(InputParamsError::InvalidPassword)?
    .0;

  change_password(
    state.pg_pool.clone(),
    logged_user.clone(),
    payload.current_password,
    new_password,
  )
  .await?;

  Ok(HttpResponse::Ok().finish())
}<|MERGE_RESOLUTION|>--- conflicted
+++ resolved
@@ -98,7 +98,6 @@
   req: Json<LoginRequest>,
   state: Data<State>,
 ) -> Result<JsonAppResponse<()>> {
-<<<<<<< HEAD
   let uid = biz::user::sign_up(
     &state.gotrue_client,
     &req.email,
@@ -107,17 +106,10 @@
   )
   .await?;
 
-  let logged_user = LoggedUser::new(uid);
-  state.user.write().await.authorized(logged_user);
-=======
-  biz::user::sign_up(
-    &state.pg_pool,
-    &state.gotrue_client,
-    &req.email,
-    &req.password,
-  )
-  .await?;
->>>>>>> 0d59211e
+  if let Some(uid) = uid {
+    let logged_user = LoggedUser::new(uid);
+    state.user.write().await.authorized(logged_user);
+  }
   Ok(AppResponse::Ok().into())
 }
 
