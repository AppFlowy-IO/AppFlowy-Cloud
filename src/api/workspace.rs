use access_control::act::Action;
use actix_web::web::{Bytes, Path, Payload};
use actix_web::web::{Data, Json, PayloadConfig};
use actix_web::{web, HttpResponse, Scope};
use actix_web::{HttpRequest, Result};
use anyhow::{anyhow, Context};
use bytes::BytesMut;
use chrono::{DateTime, Duration, Utc};
use collab::entity::EncodedCollab;
use collab_database::entity::FieldType;
use collab_entity::CollabType;
use collab_folder::timestamp;
use futures_util::future::try_join_all;
use prost::Message as ProstMessage;
use rayon::prelude::*;
use sqlx::types::uuid;
<<<<<<< HEAD
use std::io::Cursor;
=======
use std::collections::HashMap;
>>>>>>> 254bc23a
use std::time::Instant;
use tokio_stream::StreamExt;
use tokio_tungstenite::tungstenite::Message;
use tracing::{error, event, instrument, trace};
use uuid::Uuid;
use validator::Validate;

use crate::api::util::{client_version_from_headers, PayloadReader};
use crate::api::util::{compress_type_from_header_value, device_id_from_headers, CollabValidator};
use crate::api::ws::RealtimeServerAddr;
use crate::biz;
use crate::biz::collab::ops::{
  get_user_favorite_folder_views, get_user_recent_folder_views, get_user_trash_folder_views,
  two_ways_sync_with_doc_state,
};
use crate::biz::user::user_verify::verify_token;
use crate::biz::workspace;
use crate::biz::workspace::ops::{
  create_comment_on_published_view, create_reaction_on_comment, get_comments_on_published_view,
  get_reactions_on_published_view, remove_comment_on_published_view, remove_reaction_on_comment,
};
use crate::biz::workspace::page_view::{
  create_page, create_space, get_page_view_collab, move_page_to_trash,
  restore_all_pages_from_trash, restore_page_from_trash, update_page, update_page_collab_data,
  update_space,
};
use crate::biz::workspace::publish::get_workspace_default_publish_view_info_meta;
use crate::domain::compression::{
  blocking_decompress, decompress, CompressionType, X_COMPRESSION_TYPE,
};
use crate::state::AppState;
use app_error::AppError;
use appflowy_collaborate::actix_ws::entities::ClientHttpStreamMessage;
use appflowy_collaborate::indexer::IndexerProvider;
use authentication::jwt::{Authorization, OptionalUserUuid, UserUuid};
use collab_rt_entity::collab_proto::{CollabDocStateParams, PayloadCompressionType};
use collab_rt_entity::realtime_proto::HttpRealtimeMessage;
use collab_rt_entity::user::RealtimeUser;
use collab_rt_entity::RealtimeMessage;
use collab_rt_protocol::validate_encode_collab;
use database::collab::{CollabStorage, GetCollabOrigin};
use database::user::select_uid_from_email;
use database_entity::dto::PublishCollabItem;
use database_entity::dto::PublishInfo;
use database_entity::dto::*;
use shared_entity::dto::workspace_dto::*;
use shared_entity::response::AppResponseError;
use shared_entity::response::{AppResponse, JsonAppResponse};

pub const WORKSPACE_ID_PATH: &str = "workspace_id";
pub const COLLAB_OBJECT_ID_PATH: &str = "object_id";

pub const WORKSPACE_PATTERN: &str = "/api/workspace";
pub const WORKSPACE_MEMBER_PATTERN: &str = "/api/workspace/{workspace_id}/member";
pub const WORKSPACE_INVITE_PATTERN: &str = "/api/workspace/{workspace_id}/invite";
pub const COLLAB_PATTERN: &str = "/api/workspace/{workspace_id}/collab/{object_id}";
pub const V1_COLLAB_PATTERN: &str = "/api/workspace/v1/{workspace_id}/collab/{object_id}";
pub const WORKSPACE_PUBLISH_PATTERN: &str = "/api/workspace/{workspace_id}/publish";
pub const WORKSPACE_PUBLISH_NAMESPACE_PATTERN: &str =
  "/api/workspace/{workspace_id}/publish-namespace";

pub fn workspace_scope() -> Scope {
  web::scope("/api/workspace")
    .service(
      web::resource("")
        .route(web::get().to(list_workspace_handler))
        .route(web::post().to(create_workspace_handler))
        .route(web::patch().to(patch_workspace_handler)),
    )
    .service(
      web::resource("/{workspace_id}/invite").route(web::post().to(post_workspace_invite_handler)), // invite members to workspace
    )
    .service(
      web::resource("/invite").route(web::get().to(get_workspace_invite_handler)), // show invites for user
    )
    .service(
      web::resource("/invite/{invite_id}").route(web::get().to(get_workspace_invite_by_id_handler)),
    )
    .service(
      web::resource("/accept-invite/{invite_id}")
        .route(web::post().to(post_accept_workspace_invite_handler)), // accept invitation to workspace
    )
    .service(web::resource("/{workspace_id}").route(web::delete().to(delete_workspace_handler)))
    .service(
      web::resource("/{workspace_id}/settings")
        .route(web::get().to(get_workspace_settings_handler))
        .route(web::post().to(post_workspace_settings_handler)),
    )
    .service(web::resource("/{workspace_id}/open").route(web::put().to(open_workspace_handler)))
    .service(web::resource("/{workspace_id}/leave").route(web::post().to(leave_workspace_handler)))
    .service(
      web::resource("/{workspace_id}/member")
        .route(web::get().to(get_workspace_members_handler))
        .route(web::put().to(update_workspace_member_handler))
        .route(web::delete().to(remove_workspace_member_handler)),
    )
    .service(
      web::resource("/{workspace_id}/member/user/{user_id}")
        .route(web::get().to(get_workspace_member_handler)),
    )
    .service(
      web::resource("/{workspace_id}/collab/{object_id}")
        .app_data(
          PayloadConfig::new(5 * 1024 * 1024), // 5 MB
        )
        .route(web::post().to(create_collab_handler))
        .route(web::get().to(get_collab_handler))
        .route(web::put().to(update_collab_handler))
        .route(web::delete().to(delete_collab_handler)),
    )
    .service(
      web::resource("/v1/{workspace_id}/collab/{object_id}")
        .route(web::get().to(v1_get_collab_handler)),
    )
    .service(
      web::resource("/v1/{workspace_id}/collab/{object_id}/sync")
        .route(web::get().to(collab_two_way_sync_handler)),
    )
    .service(
      web::resource("/v1/{workspace_id}/collab/{object_id}/web-update")
        .route(web::post().to(post_web_update_handler)),
    )
    .service(
      web::resource("/{workspace_id}/collab/{object_id}/member")
        .route(web::post().to(add_collab_member_handler))
        .route(web::get().to(get_collab_member_handler))
        .route(web::put().to(update_collab_member_handler))
        .route(web::delete().to(remove_collab_member_handler)),
    )
    .service(
      web::resource("/{workspace_id}/collab/{object_id}/info")
        .route(web::get().to(get_collab_info_handler)),
    )
    .service(web::resource("/{workspace_id}/space").route(web::post().to(post_space_handler)))
    .service(
      web::resource("/{workspace_id}/space/{view_id}").route(web::patch().to(update_space_handler)),
    )
    .service(
      web::resource("/{workspace_id}/page-view").route(web::post().to(post_page_view_handler)),
    )
    .service(
      web::resource("/{workspace_id}/page-view/{view_id}")
        .route(web::get().to(get_page_view_handler))
        .route(web::patch().to(update_page_view_handler)),
    )
    .service(
      web::resource("/{workspace_id}/page-view/{view_id}/move-to-trash")
        .route(web::post().to(move_page_to_trash_handler)),
    )
    .service(
      web::resource("/{workspace_id}/page-view/{view_id}/restore-from-trash")
        .route(web::post().to(restore_page_from_trash_handler)),
    )
    .service(
      web::resource("/{workspace_id}/restore-all-pages-from-trash")
        .route(web::post().to(restore_all_pages_from_trash_handler)),
    )
    .service(
      web::resource("/{workspace_id}/batch/collab")
        .route(web::post().to(batch_create_collab_handler)),
    )
    .service(
      web::resource("/{workspace_id}/usage").route(web::get().to(get_workspace_usage_handler)),
    )
    .service(
      web::resource("/{workspace_id}/{object_id}/snapshot")
        .route(web::get().to(get_collab_snapshot_handler))
        .route(web::post().to(create_collab_snapshot_handler)),
    )
    .service(
      web::resource("/{workspace_id}/{object_id}/snapshot/list")
        .route(web::get().to(get_all_collab_snapshot_list_handler)),
    )
    .service(
      web::resource("/published/{publish_namespace}")
        .route(web::get().to(get_default_published_collab_info_meta_handler)),
    )
    .service(
      web::resource("/v1/published/{publish_namespace}/{publish_name}")
        .route(web::get().to(get_v1_published_collab_handler)),
    )
    .service(
      web::resource("/published/{publish_namespace}/{publish_name}/blob")
        .route(web::get().to(get_published_collab_blob_handler)),
    )
    .service(
      web::resource("{workspace_id}/published-duplicate")
        .route(web::post().to(post_published_duplicate_handler)),
    )
    .service(
      web::resource("/{workspace_id}/published-info")
        .route(web::get().to(list_published_collab_info_handler)),
    )
    .service(
      // deprecated since 0.7.4
      web::resource("/published-info/{view_id}")
        .route(web::get().to(get_published_collab_info_handler)),
    )
    .service(
      web::resource("/v1/published-info/{view_id}")
        .route(web::get().to(get_v1_published_collab_info_handler)),
    )
    .service(
      web::resource("/published-info/{view_id}/comment")
        .route(web::get().to(get_published_collab_comment_handler))
        .route(web::post().to(post_published_collab_comment_handler))
        .route(web::delete().to(delete_published_collab_comment_handler)),
    )
    .service(
      web::resource("/published-info/{view_id}/reaction")
        .route(web::get().to(get_published_collab_reaction_handler))
        .route(web::post().to(post_published_collab_reaction_handler))
        .route(web::delete().to(delete_published_collab_reaction_handler)),
    )
    .service(
      web::resource("/{workspace_id}/publish-namespace")
        .route(web::put().to(put_publish_namespace_handler))
        .route(web::get().to(get_publish_namespace_handler)),
    )
    .service(
      web::resource("/{workspace_id}/publish-default")
        .route(web::put().to(put_workspace_default_published_view_handler))
        .route(web::delete().to(delete_workspace_default_published_view_handler))
        .route(web::get().to(get_workspace_published_default_info_handler)),
    )
    .service(
      web::resource("/{workspace_id}/publish")
        .route(web::post().to(post_publish_collabs_handler))
        .route(web::delete().to(delete_published_collabs_handler))
        .route(web::patch().to(patch_published_collabs_handler)),
    )
    .service(
      web::resource("/{workspace_id}/folder").route(web::get().to(get_workspace_folder_handler)),
    )
    .service(web::resource("/{workspace_id}/recent").route(web::get().to(get_recent_views_handler)))
    .service(
      web::resource("/{workspace_id}/favorite").route(web::get().to(get_favorite_views_handler)),
    )
    .service(web::resource("/{workspace_id}/trash").route(web::get().to(get_trash_views_handler)))
    .service(
      web::resource("/published-outline/{publish_namespace}")
        .route(web::get().to(get_workspace_publish_outline_handler)),
    )
    .service(
      web::resource("/{workspace_id}/collab/{object_id}/member/list")
        .route(web::get().to(get_collab_member_list_handler)),
    )
    .service(
      web::resource("/{workspace_id}/collab_list")
      .route(web::get().to(batch_get_collab_handler))
      // Web browser can't carry payload when using GET method, so for browser compatibility, we use POST method
      .route(web::post().to(batch_get_collab_handler)),
    )
    .service(web::resource("/{workspace_id}/database").route(web::get().to(list_database_handler)))
    .service(
      web::resource("/{workspace_id}/database/{database_id}/row")
        .route(web::get().to(list_database_row_id_handler))
        .route(web::post().to(post_database_row_handler)),
    )
    .service(
      web::resource("/{workspace_id}/database/{database_id}/fields")
        .route(web::get().to(get_database_fields_handler))
        .route(web::post().to(post_database_fields_handler)),
    )
    .service(
      web::resource("/{workspace_id}/database/{database_id}/row/updated")
        .route(web::get().to(list_database_row_id_updated_handler)),
    )
    .service(
      web::resource("/{workspace_id}/database/{database_id}/row/detail")
        .route(web::get().to(list_database_row_details_handler)),
    )
}

pub fn collab_scope() -> Scope {
  web::scope("/api/realtime").service(
    web::resource("post/stream")
      .app_data(
        PayloadConfig::new(10 * 1024 * 1024), // 10 MB
      )
      .route(web::post().to(post_realtime_message_stream_handler)),
  )
}

// Adds a workspace for user, if success, return the workspace id
#[instrument(skip_all, err)]
async fn create_workspace_handler(
  uuid: UserUuid,
  state: Data<AppState>,
  create_workspace_param: Json<CreateWorkspaceParam>,
) -> Result<Json<AppResponse<AFWorkspace>>> {
  let workspace_name = create_workspace_param
    .into_inner()
    .workspace_name
    .unwrap_or_else(|| format!("workspace_{}", chrono::Utc::now().timestamp()));

  let uid = state.user_cache.get_user_uid(&uuid).await?;
  let new_workspace = workspace::ops::create_workspace_for_user(
    &state.pg_pool,
    state.workspace_access_control.clone(),
    &state.collab_access_control_storage,
    &uuid,
    uid,
    &workspace_name,
  )
  .await?;

  Ok(AppResponse::Ok().with_data(new_workspace).into())
}

// Edit existing workspace
#[instrument(skip_all, err)]
async fn patch_workspace_handler(
  uuid: UserUuid,
  state: Data<AppState>,
  params: Json<PatchWorkspaceParam>,
) -> Result<Json<AppResponse<()>>> {
  let uid = state.user_cache.get_user_uid(&uuid).await?;
  state
    .workspace_access_control
    .enforce_action(&uid, &params.workspace_id.to_string(), Action::Write)
    .await?;
  let params = params.into_inner();
  workspace::ops::patch_workspace(
    &state.pg_pool,
    &params.workspace_id,
    params.workspace_name.as_deref(),
    params.workspace_icon.as_deref(),
  )
  .await?;
  Ok(AppResponse::Ok().into())
}

async fn delete_workspace_handler(
  user_uuid: UserUuid,
  workspace_id: web::Path<Uuid>,
  state: Data<AppState>,
) -> Result<Json<AppResponse<()>>> {
  let uid = state.user_cache.get_user_uid(&user_uuid).await?;
  state
    .workspace_access_control
    .enforce_action(&uid, &workspace_id.to_string(), Action::Delete)
    .await?;
  workspace::ops::delete_workspace_for_user(
    state.pg_pool.clone(),
    *workspace_id,
    state.bucket_storage.clone(),
  )
  .await?;
  Ok(AppResponse::Ok().into())
}

/// Get all user owned and shared workspaces
#[instrument(skip_all, err)]
async fn list_workspace_handler(
  uuid: UserUuid,
  state: Data<AppState>,
  query: web::Query<QueryWorkspaceParam>,
) -> Result<JsonAppResponse<Vec<AFWorkspace>>> {
  let QueryWorkspaceParam {
    include_member_count,
    include_role,
  } = query.into_inner();

  let workspaces = workspace::ops::get_all_user_workspaces(
    &state.pg_pool,
    &uuid,
    include_member_count.unwrap_or(false),
    include_role.unwrap_or(false),
  )
  .await?;
  Ok(AppResponse::Ok().with_data(workspaces).into())
}

#[instrument(skip(payload, state), err)]
async fn post_workspace_invite_handler(
  user_uuid: UserUuid,
  workspace_id: web::Path<Uuid>,
  payload: Json<Vec<WorkspaceMemberInvitation>>,
  state: Data<AppState>,
) -> Result<JsonAppResponse<()>> {
  let uid = state.user_cache.get_user_uid(&user_uuid).await?;
  state
    .workspace_access_control
    .enforce_role(&uid, &workspace_id.to_string(), AFRole::Owner)
    .await?;

  let invitations = payload.into_inner();
  workspace::ops::invite_workspace_members(
    &state.mailer,
    &state.gotrue_admin,
    &state.pg_pool,
    &state.gotrue_client,
    &user_uuid,
    &workspace_id,
    invitations,
    state.config.appflowy_web_url.as_deref(),
  )
  .await?;
  Ok(AppResponse::Ok().into())
}

async fn get_workspace_invite_handler(
  user_uuid: UserUuid,
  state: Data<AppState>,
  query: web::Query<WorkspaceInviteQuery>,
) -> Result<JsonAppResponse<Vec<AFWorkspaceInvitation>>> {
  let query = query.into_inner();
  let res =
    workspace::ops::list_workspace_invitations_for_user(&state.pg_pool, &user_uuid, query.status)
      .await?;
  Ok(AppResponse::Ok().with_data(res).into())
}

async fn get_workspace_invite_by_id_handler(
  user_uuid: UserUuid,
  state: Data<AppState>,
  invite_id: web::Path<Uuid>,
) -> Result<JsonAppResponse<AFWorkspaceInvitation>> {
  let invite_id = invite_id.into_inner();
  let res =
    workspace::ops::get_workspace_invitations_for_user(&state.pg_pool, &user_uuid, &invite_id)
      .await?;
  Ok(AppResponse::Ok().with_data(res).into())
}

async fn post_accept_workspace_invite_handler(
  auth: Authorization,
  invite_id: web::Path<Uuid>,
  state: Data<AppState>,
) -> Result<JsonAppResponse<()>> {
  let _is_new = verify_token(&auth.token, state.as_ref()).await?;
  let user_uuid = auth.uuid()?;
  let user_uid = state.user_cache.get_user_uid(&user_uuid).await?;
  let invite_id = invite_id.into_inner();
  workspace::ops::accept_workspace_invite(
    &state.pg_pool,
    state.workspace_access_control.clone(),
    user_uid,
    &user_uuid,
    &invite_id,
  )
  .await?;
  Ok(AppResponse::Ok().into())
}

#[instrument(skip_all, err, fields(user_uuid))]
async fn get_workspace_settings_handler(
  user_uuid: UserUuid,
  state: Data<AppState>,
  workspace_id: web::Path<Uuid>,
) -> Result<JsonAppResponse<AFWorkspaceSettings>> {
  let uid = state.user_cache.get_user_uid(&user_uuid).await?;
  state
    .workspace_access_control
    .enforce_action(&uid, &workspace_id.to_string(), Action::Read)
    .await?;
  let settings = workspace::ops::get_workspace_settings(&state.pg_pool, &workspace_id).await?;
  Ok(AppResponse::Ok().with_data(settings).into())
}

#[instrument(level = "info", skip_all, err, fields(user_uuid))]
async fn post_workspace_settings_handler(
  user_uuid: UserUuid,
  state: Data<AppState>,
  workspace_id: web::Path<Uuid>,
  data: Json<AFWorkspaceSettingsChange>,
) -> Result<JsonAppResponse<AFWorkspaceSettings>> {
  let data = data.into_inner();
  trace!("workspace settings: {:?}", data);
  let uid = state.user_cache.get_user_uid(&user_uuid).await?;
  state
    .workspace_access_control
    .enforce_action(&uid, &workspace_id.to_string(), Action::Write)
    .await?;
  let settings =
    workspace::ops::update_workspace_settings(&state.pg_pool, &workspace_id, data).await?;
  Ok(AppResponse::Ok().with_data(settings).into())
}

#[instrument(skip_all, err)]
async fn get_workspace_members_handler(
  user_uuid: UserUuid,
  state: Data<AppState>,
  workspace_id: web::Path<Uuid>,
) -> Result<JsonAppResponse<Vec<AFWorkspaceMember>>> {
  let uid = state.user_cache.get_user_uid(&user_uuid).await?;
  state
    .workspace_access_control
    .enforce_role(&uid, &workspace_id.to_string(), AFRole::Member)
    .await?;
  let members = workspace::ops::get_workspace_members(&state.pg_pool, &workspace_id)
    .await?
    .into_iter()
    .map(|member| AFWorkspaceMember {
      name: member.name,
      email: member.email,
      role: member.role,
      avatar_url: None,
    })
    .collect();

  Ok(AppResponse::Ok().with_data(members).into())
}

#[instrument(skip_all, err)]
async fn remove_workspace_member_handler(
  user_uuid: UserUuid,
  payload: Json<WorkspaceMembers>,
  state: Data<AppState>,
  workspace_id: web::Path<Uuid>,
) -> Result<JsonAppResponse<()>> {
  let uid = state.user_cache.get_user_uid(&user_uuid).await?;
  state
    .workspace_access_control
    .enforce_role(&uid, &workspace_id.to_string(), AFRole::Owner)
    .await?;

  let member_emails = payload
    .into_inner()
    .0
    .into_iter()
    .map(|member| member.0)
    .collect::<Vec<String>>();
  workspace::ops::remove_workspace_members(
    &state.pg_pool,
    &workspace_id,
    &member_emails,
    state.workspace_access_control.clone(),
  )
  .await?;

  Ok(AppResponse::Ok().into())
}

#[instrument(skip_all, err)]
async fn get_workspace_member_handler(
  user_uuid: UserUuid,
  state: Data<AppState>,
  path: web::Path<(Uuid, i64)>,
) -> Result<JsonAppResponse<AFWorkspaceMember>> {
  let (workspace_id, user_uuid_to_retrieved) = path.into_inner();
  let uid = state.user_cache.get_user_uid(&user_uuid).await?;
  // Guest users can not get workspace members
  state
    .workspace_access_control
    .enforce_role(&uid, &workspace_id.to_string(), AFRole::Member)
    .await?;
  let member_row =
    workspace::ops::get_workspace_member(&user_uuid_to_retrieved, &state.pg_pool, &workspace_id)
      .await?;
  let member = AFWorkspaceMember {
    name: member_row.name,
    email: member_row.email,
    role: member_row.role,
    avatar_url: None,
  };

  Ok(AppResponse::Ok().with_data(member).into())
}

#[instrument(level = "debug", skip_all, err)]
async fn open_workspace_handler(
  user_uuid: UserUuid,
  state: Data<AppState>,
  workspace_id: web::Path<Uuid>,
) -> Result<JsonAppResponse<AFWorkspace>> {
  let workspace_id = workspace_id.into_inner();
  let uid = state.user_cache.get_user_uid(&user_uuid).await?;
  state
    .workspace_access_control
    .enforce_action(&uid, &workspace_id.to_string(), Action::Read)
    .await?;
  let workspace = workspace::ops::open_workspace(&state.pg_pool, &user_uuid, &workspace_id).await?;
  Ok(AppResponse::Ok().with_data(workspace).into())
}

#[instrument(level = "debug", skip_all, err)]
async fn leave_workspace_handler(
  user_uuid: UserUuid,
  state: Data<AppState>,
  workspace_id: web::Path<Uuid>,
) -> Result<JsonAppResponse<()>> {
  let workspace_id = workspace_id.into_inner();
  workspace::ops::leave_workspace(
    &state.pg_pool,
    &workspace_id,
    &user_uuid,
    state.workspace_access_control.clone(),
  )
  .await?;
  Ok(AppResponse::Ok().into())
}

#[instrument(level = "debug", skip_all, err)]
async fn update_workspace_member_handler(
  user_uuid: UserUuid,
  payload: Json<WorkspaceMemberChangeset>,
  state: Data<AppState>,
  workspace_id: web::Path<Uuid>,
) -> Result<JsonAppResponse<()>> {
  let workspace_id = workspace_id.into_inner();
  let uid = state.user_cache.get_user_uid(&user_uuid).await?;
  state
    .workspace_access_control
    .enforce_role(&uid, &workspace_id.to_string(), AFRole::Owner)
    .await?;

  let changeset = payload.into_inner();

  if changeset.role.is_some() {
    let changeset_uid = select_uid_from_email(&state.pg_pool, &changeset.email)
      .await
      .map_err(AppResponseError::from)?;
    workspace::ops::update_workspace_member(
      &changeset_uid,
      &state.pg_pool,
      &workspace_id,
      &changeset,
      state.workspace_access_control.clone(),
    )
    .await?;
  }

  Ok(AppResponse::Ok().into())
}

#[instrument(skip(state, payload))]
async fn create_collab_handler(
  user_uuid: UserUuid,
  payload: Bytes,
  state: Data<AppState>,
  req: HttpRequest,
) -> Result<Json<AppResponse<()>>> {
  let uid = state.user_cache.get_user_uid(&user_uuid).await?;
  let params = match req.headers().get(X_COMPRESSION_TYPE) {
    None => serde_json::from_slice::<CreateCollabParams>(&payload).map_err(|err| {
      AppError::InvalidRequest(format!(
        "Failed to parse CreateCollabParams from JSON: {}",
        err
      ))
    })?,
    Some(_) => match compress_type_from_header_value(req.headers())? {
      CompressionType::Brotli { buffer_size } => {
        let decompress_data = blocking_decompress(payload.to_vec(), buffer_size).await?;
        CreateCollabParams::from_bytes(&decompress_data).map_err(|err| {
          AppError::InvalidRequest(format!(
            "Failed to parse CreateCollabParams with brotli decompression data: {}",
            err
          ))
        })?
      },
    },
  };

  let (mut params, workspace_id) = params.split();

  if params.object_id == workspace_id {
    // Only the object with [CollabType::Folder] can have the same object_id as workspace_id. But
    // it should use create workspace API
    return Err(
      AppError::InvalidRequest("object_id cannot be the same as workspace_id".to_string()).into(),
    );
  }

  if let Err(err) = params.check_encode_collab().await {
    return Err(
      AppError::NoRequiredData(format!(
        "collab doc state is not correct:{},{}",
        params.object_id, err
      ))
      .into(),
    );
  }

  if state
    .indexer_provider
    .can_index_workspace(&workspace_id)
    .await?
  {
    match state
      .indexer_provider
      .create_collab_embeddings(&params)
      .await
    {
      Ok(embeddings) => params.embeddings = embeddings,
      Err(err) => tracing::warn!(
        "failed to fetch embeddings for document {}: {}",
        params.object_id,
        err
      ),
    }
  }

  let mut transaction = state
    .pg_pool
    .begin()
    .await
    .context("acquire transaction to upsert collab")
    .map_err(AppError::from)?;
  let start = Instant::now();

  let action = format!("Create new collab: {}", params);
  state
    .collab_access_control_storage
    .upsert_new_collab_with_transaction(&workspace_id, &uid, params, &mut transaction, &action)
    .await?;

  transaction
    .commit()
    .await
    .context("fail to commit the transaction to upsert collab")
    .map_err(AppError::from)?;
  state.metrics.collab_metrics.observe_pg_tx(start.elapsed());

  Ok(Json(AppResponse::Ok()))
}

#[instrument(skip(state, payload), err)]
async fn batch_create_collab_handler(
  user_uuid: UserUuid,
  workspace_id: web::Path<Uuid>,
  mut payload: Payload,
  state: Data<AppState>,
  req: HttpRequest,
) -> Result<Json<AppResponse<()>>> {
  let uid = state.user_cache.get_user_uid(&user_uuid).await?;
  let workspace_id = workspace_id.into_inner().to_string();
  let compress_type = compress_type_from_header_value(req.headers())?;
  event!(tracing::Level::DEBUG, "start decompressing collab list");

  let mut payload_buffer = Vec::new();
  let mut offset_len_list = Vec::new();
  let mut current_offset = 0;
  let start = Instant::now();
  while let Some(item) = payload.next().await {
    if let Ok(bytes) = item {
      payload_buffer.extend_from_slice(&bytes);
      while current_offset + 4 <= payload_buffer.len() {
        // The length of the next frame is determined by the first 4 bytes
        let size = u32::from_be_bytes([
          payload_buffer[current_offset],
          payload_buffer[current_offset + 1],
          payload_buffer[current_offset + 2],
          payload_buffer[current_offset + 3],
        ]) as usize;

        // Ensure there is enough data for the frame (4 bytes for size + `size` bytes for data)
        if current_offset + 4 + size > payload_buffer.len() {
          break;
        }

        // Collect the (offset, len) for the current frame (data starts at current_offset + 4)
        offset_len_list.push((current_offset + 4, size));
        current_offset += 4 + size;
      }
    }
  }
  // Perform decompression and processing in a Rayon thread pool
  let mut collab_params_list = tokio::task::spawn_blocking(move || match compress_type {
    CompressionType::Brotli { buffer_size } => offset_len_list
      .into_par_iter()
      .filter_map(|(offset, len)| {
        let compressed_data = &payload_buffer[offset..offset + len];
        match decompress(compressed_data.to_vec(), buffer_size) {
          Ok(decompressed_data) => {
            let params = CollabParams::from_bytes(&decompressed_data).ok()?;
            if params.validate().is_ok() {
              match validate_encode_collab(
                &params.object_id,
                &params.encoded_collab_v1,
                &params.collab_type,
              ) {
                Ok(_) => Some(params),
                Err(_) => None,
              }
            } else {
              None
            }
          },
          Err(err) => {
            error!("Failed to decompress data: {:?}", err);
            None
          },
        }
      })
      .collect::<Vec<_>>(),
  })
  .await
  .map_err(|_| AppError::InvalidRequest("Failed to decompress data".to_string()))?;

  if collab_params_list.is_empty() {
    return Err(AppError::InvalidRequest("Empty collab params list".to_string()).into());
  }

  let total_size = collab_params_list
    .iter()
    .fold(0, |acc, x| acc + x.encoded_collab_v1.len());
  event!(
    tracing::Level::INFO,
    "decompressed {} collab objects in {:?}",
    collab_params_list.len(),
    start.elapsed()
  );

  if state
    .indexer_provider
    .can_index_workspace(&workspace_id)
    .await?
  {
    if let Err(err) = fetch_embeddings(&state.indexer_provider, &mut collab_params_list).await {
      tracing::warn!(
        "failed to fetch embeddings for {} new documents: {}",
        collab_params_list.len(),
        err
      );
    }
  }

  let start = Instant::now();
  state
    .collab_access_control_storage
    .batch_insert_new_collab(&workspace_id, &uid, collab_params_list)
    .await?;

  event!(
    tracing::Level::INFO,
    "inserted collab objects to disk in {:?}, total size:{}",
    start.elapsed(),
    total_size
  );

  Ok(Json(AppResponse::Ok()))
}

// Deprecated
async fn get_collab_handler(
  user_uuid: UserUuid,
  payload: Json<QueryCollabParams>,
  state: Data<AppState>,
) -> Result<Json<AppResponse<CollabResponse>>> {
  let uid = state
    .user_cache
    .get_user_uid(&user_uuid)
    .await
    .map_err(AppResponseError::from)?;
  let params = payload.into_inner();
  let object_id = params.object_id.clone();
  let encode_collab = state
    .collab_access_control_storage
    .get_encode_collab(GetCollabOrigin::User { uid }, params, true)
    .await
    .map_err(AppResponseError::from)?;

  let resp = CollabResponse {
    encode_collab,
    object_id,
  };

  Ok(Json(AppResponse::Ok().with_data(resp)))
}

async fn v1_get_collab_handler(
  user_uuid: UserUuid,
  path: web::Path<(String, String)>,
  query: web::Query<CollabTypeParam>,
  state: Data<AppState>,
) -> Result<Json<AppResponse<CollabResponse>>> {
  let (workspace_id, object_id) = path.into_inner();
  let collab_type = query.into_inner().collab_type;
  let uid = state
    .user_cache
    .get_user_uid(&user_uuid)
    .await
    .map_err(AppResponseError::from)?;

  let param = QueryCollabParams {
    workspace_id,
    inner: QueryCollab {
      object_id: object_id.clone(),
      collab_type,
    },
  };

  let encode_collab = state
    .collab_access_control_storage
    .get_encode_collab(GetCollabOrigin::User { uid }, param, true)
    .await
    .map_err(AppResponseError::from)?;

  let resp = CollabResponse {
    encode_collab,
    object_id,
  };

  Ok(Json(AppResponse::Ok().with_data(resp)))
}

async fn post_web_update_handler(
  user_uuid: UserUuid,
  path: web::Path<(Uuid, Uuid)>,
  payload: Json<UpdateCollabWebParams>,
  state: Data<AppState>,
  server: Data<RealtimeServerAddr>,
  req: HttpRequest,
) -> Result<Json<AppResponse<()>>> {
  let payload = payload.into_inner();
  let device_id = device_id_from_headers(req.headers()).unwrap_or_else(|_| "".to_string());
  let app_version = client_version_from_headers(req.headers()).unwrap_or_else(|_| "".to_string());

  let (workspace_id, object_id) = path.into_inner();
  let collab_type = payload.collab_type.clone();
  let uid = state
    .user_cache
    .get_user_uid(&user_uuid)
    .await
    .map_err(AppResponseError::from)?;

  let user = RealtimeUser {
    uid,
    device_id,
    connect_at: timestamp(),
    session_id: uuid::Uuid::new_v4().to_string(),
    app_version,
  };

  update_page_collab_data(
    server,
    user,
    workspace_id,
    object_id,
    collab_type,
    payload.doc_state,
  )
  .await?;
  Ok(Json(AppResponse::Ok()))
}

async fn post_space_handler(
  user_uuid: UserUuid,
  path: web::Path<Uuid>,
  payload: Json<CreateSpaceParams>,
  state: Data<AppState>,
) -> Result<Json<AppResponse<Space>>> {
  let uid = state.user_cache.get_user_uid(&user_uuid).await?;
  let workspace_uuid = path.into_inner();
  let space = create_space(
    &state.pg_pool,
    &state.collab_access_control_storage,
    uid,
    workspace_uuid,
    &payload.space_permission,
    &payload.name,
    &payload.space_icon,
    &payload.space_icon_color,
  )
  .await?;
  Ok(Json(AppResponse::Ok().with_data(space)))
}

async fn update_space_handler(
  user_uuid: UserUuid,
  path: web::Path<(Uuid, String)>,
  payload: Json<UpdateSpaceParams>,
  state: Data<AppState>,
) -> Result<Json<AppResponse<Space>>> {
  let uid = state.user_cache.get_user_uid(&user_uuid).await?;
  let (workspace_uuid, view_id) = path.into_inner();
  update_space(
    &state.pg_pool,
    &state.collab_access_control_storage,
    uid,
    workspace_uuid,
    &view_id,
    &payload.space_permission,
    &payload.name,
    &payload.space_icon,
    &payload.space_icon_color,
  )
  .await?;
  Ok(Json(AppResponse::Ok()))
}

async fn post_page_view_handler(
  user_uuid: UserUuid,
  path: web::Path<Uuid>,
  payload: Json<CreatePageParams>,
  state: Data<AppState>,
) -> Result<Json<AppResponse<Page>>> {
  let uid = state.user_cache.get_user_uid(&user_uuid).await?;
  let workspace_uuid = path.into_inner();
  let page = create_page(
    &state.pg_pool,
    &state.collab_access_control_storage,
    uid,
    workspace_uuid,
    &payload.parent_view_id,
    &payload.layout,
    payload.name.as_deref(),
  )
  .await?;
  Ok(Json(AppResponse::Ok().with_data(page)))
}

async fn move_page_to_trash_handler(
  user_uuid: UserUuid,
  path: web::Path<(Uuid, String)>,
  state: Data<AppState>,
) -> Result<Json<AppResponse<()>>> {
  let uid = state.user_cache.get_user_uid(&user_uuid).await?;
  let (workspace_uuid, view_id) = path.into_inner();
  move_page_to_trash(
    &state.pg_pool,
    &state.collab_access_control_storage,
    uid,
    workspace_uuid,
    &view_id,
  )
  .await?;
  Ok(Json(AppResponse::Ok()))
}

async fn restore_page_from_trash_handler(
  user_uuid: UserUuid,
  path: web::Path<(Uuid, String)>,
  state: Data<AppState>,
) -> Result<Json<AppResponse<()>>> {
  let uid = state.user_cache.get_user_uid(&user_uuid).await?;
  let (workspace_uuid, view_id) = path.into_inner();
  restore_page_from_trash(
    &state.pg_pool,
    &state.collab_access_control_storage,
    uid,
    workspace_uuid,
    &view_id,
  )
  .await?;
  Ok(Json(AppResponse::Ok()))
}

async fn restore_all_pages_from_trash_handler(
  user_uuid: UserUuid,
  path: web::Path<Uuid>,
  state: Data<AppState>,
) -> Result<Json<AppResponse<()>>> {
  let uid = state.user_cache.get_user_uid(&user_uuid).await?;
  let workspace_uuid = path.into_inner();
  restore_all_pages_from_trash(
    &state.pg_pool,
    &state.collab_access_control_storage,
    uid,
    workspace_uuid,
  )
  .await?;
  Ok(Json(AppResponse::Ok()))
}

async fn update_page_view_handler(
  user_uuid: UserUuid,
  path: web::Path<(Uuid, String)>,
  payload: Json<UpdatePageParams>,
  state: Data<AppState>,
) -> Result<Json<AppResponse<()>>> {
  let uid = state.user_cache.get_user_uid(&user_uuid).await?;
  let (workspace_uuid, view_id) = path.into_inner();
  let icon = payload.icon.as_ref();
  let extra = payload
    .extra
    .as_ref()
    .map(|json_value| json_value.to_string());
  update_page(
    &state.pg_pool,
    &state.collab_access_control_storage,
    uid,
    workspace_uuid,
    &view_id,
    &payload.name,
    icon,
    extra.as_ref(),
  )
  .await?;
  Ok(Json(AppResponse::Ok()))
}

async fn get_page_view_handler(
  user_uuid: UserUuid,
  path: web::Path<(Uuid, String)>,
  state: Data<AppState>,
) -> Result<Json<AppResponse<PageCollab>>> {
  let (workspace_uuid, view_id) = path.into_inner();
  let uid = state
    .user_cache
    .get_user_uid(&user_uuid)
    .await
    .map_err(AppResponseError::from)?;

  let page_collab = get_page_view_collab(
    &state.pg_pool,
    &state.collab_access_control_storage,
    uid,
    workspace_uuid,
    &view_id,
  )
  .await?;
  Ok(Json(AppResponse::Ok().with_data(page_collab)))
}

#[instrument(level = "trace", skip_all, err)]
async fn get_collab_snapshot_handler(
  payload: Json<QuerySnapshotParams>,
  path: web::Path<(String, String)>,
  state: Data<AppState>,
) -> Result<Json<AppResponse<SnapshotData>>> {
  let (workspace_id, object_id) = path.into_inner();
  let data = state
    .collab_access_control_storage
    .get_collab_snapshot(&workspace_id.to_string(), &object_id, &payload.snapshot_id)
    .await
    .map_err(AppResponseError::from)?;

  Ok(Json(AppResponse::Ok().with_data(data)))
}

#[instrument(level = "trace", skip_all, err)]
async fn create_collab_snapshot_handler(
  user_uuid: UserUuid,
  state: Data<AppState>,
  path: web::Path<(String, String)>,
  payload: Json<CollabType>,
) -> Result<Json<AppResponse<AFSnapshotMeta>>> {
  let (workspace_id, object_id) = path.into_inner();
  let collab_type = payload.into_inner();
  let uid = state
    .user_cache
    .get_user_uid(&user_uuid)
    .await
    .map_err(AppResponseError::from)?;
  let data = state
    .collab_access_control_storage
    .get_encode_collab(
      GetCollabOrigin::User { uid },
      QueryCollabParams::new(&object_id, collab_type.clone(), &workspace_id),
      true,
    )
    .await?
    .doc_state;

  let meta = state
    .collab_access_control_storage
    .create_snapshot(InsertSnapshotParams {
      object_id,
      workspace_id,
      data,
      collab_type,
    })
    .await?;

  Ok(Json(AppResponse::Ok().with_data(meta)))
}

#[instrument(level = "trace", skip(path, state), err)]
async fn get_all_collab_snapshot_list_handler(
  _user_uuid: UserUuid,
  path: web::Path<(String, String)>,
  state: Data<AppState>,
) -> Result<Json<AppResponse<AFSnapshotMetas>>> {
  let (workspace_id, object_id) = path.into_inner();
  let data = state
    .collab_access_control_storage
    .get_collab_snapshot_list(&workspace_id, &object_id)
    .await
    .map_err(AppResponseError::from)?;
  Ok(Json(AppResponse::Ok().with_data(data)))
}

#[instrument(level = "debug", skip(payload, state), err)]
async fn batch_get_collab_handler(
  user_uuid: UserUuid,
  path: Path<String>,
  state: Data<AppState>,
  payload: Json<BatchQueryCollabParams>,
) -> Result<Json<AppResponse<BatchQueryCollabResult>>> {
  let workspace_id = path.into_inner();
  let uid = state
    .user_cache
    .get_user_uid(&user_uuid)
    .await
    .map_err(AppResponseError::from)?;
  let result = BatchQueryCollabResult(
    state
      .collab_access_control_storage
      .batch_get_collab(&uid, &workspace_id, payload.into_inner().0, false)
      .await,
  );
  Ok(Json(AppResponse::Ok().with_data(result)))
}

#[instrument(skip(state, payload), err)]
async fn update_collab_handler(
  user_uuid: UserUuid,
  payload: Json<CreateCollabParams>,
  state: Data<AppState>,
) -> Result<Json<AppResponse<()>>> {
  let (params, workspace_id) = payload.into_inner().split();
  let uid = state.user_cache.get_user_uid(&user_uuid).await?;

  let create_params = CreateCollabParams::from((workspace_id.to_string(), params));
  let (mut params, workspace_id) = create_params.split();
  if let Some(indexer) = state.indexer_provider.indexer_for(&params.collab_type) {
    if state
      .indexer_provider
      .can_index_workspace(&workspace_id)
      .await?
    {
      let (encoded, mut mut_params) = tokio::task::spawn_blocking(move || {
        EncodedCollab::decode_from_bytes(&params.encoded_collab_v1)
          .map(|encoded_collab| (encoded_collab, params))
          .map_err(|err| AppError::InvalidRequest(format!("Failed to decode collab `{}", err)))
      })
      .await
      .map_err(|err| AppError::Internal(err.into()))??;

      match indexer.index(&mut_params.object_id, encoded).await {
        Ok(embeddings) => mut_params.embeddings = embeddings,
        Err(err) => tracing::warn!(
          "failed to fetch embeddings for document {}: {}",
          mut_params.object_id,
          err
        ),
      }

      params = mut_params;
    }
  }

  state
    .collab_access_control_storage
    .queue_insert_or_update_collab(&workspace_id, &uid, params, false)
    .await?;
  Ok(AppResponse::Ok().into())
}

#[instrument(level = "info", skip(state, payload), err)]
async fn delete_collab_handler(
  user_uuid: UserUuid,
  payload: Json<DeleteCollabParams>,
  state: Data<AppState>,
) -> Result<Json<AppResponse<()>>> {
  let payload = payload.into_inner();
  payload.validate().map_err(AppError::from)?;

  let uid = state
    .user_cache
    .get_user_uid(&user_uuid)
    .await
    .map_err(AppResponseError::from)?;

  state
    .collab_access_control_storage
    .delete_collab(&payload.workspace_id, &uid, &payload.object_id)
    .await
    .map_err(AppResponseError::from)?;

  Ok(AppResponse::Ok().into())
}

#[instrument(level = "debug", skip(state, payload), err)]
async fn add_collab_member_handler(
  payload: Json<InsertCollabMemberParams>,
  state: Data<AppState>,
) -> Result<Json<AppResponse<()>>> {
  let payload = payload.into_inner();
  if !state
    .collab_cache
    .is_exist(&payload.workspace_id, &payload.object_id)
    .await?
  {
    return Err(
      AppError::RecordNotFound(format!(
        "Fail to insert collab member. The Collab with object_id {} does not exist",
        payload.object_id
      ))
      .into(),
    );
  }

  biz::collab::ops::create_collab_member(
    &state.pg_pool,
    &payload,
    state.collab_access_control.clone(),
  )
  .await?;
  Ok(Json(AppResponse::Ok()))
}

#[instrument(level = "debug", skip(state, payload), err)]
async fn update_collab_member_handler(
  user_uuid: UserUuid,
  payload: Json<UpdateCollabMemberParams>,
  state: Data<AppState>,
) -> Result<Json<AppResponse<()>>> {
  let payload = payload.into_inner();

  if !state
    .collab_cache
    .is_exist(&payload.workspace_id, &payload.object_id)
    .await?
  {
    return Err(
      AppError::RecordNotFound(format!(
        "Fail to update collab member. The Collab with object_id {} does not exist",
        payload.object_id
      ))
      .into(),
    );
  }
  biz::collab::ops::upsert_collab_member(
    &state.pg_pool,
    &user_uuid,
    &payload,
    state.collab_access_control.clone(),
  )
  .await?;
  Ok(Json(AppResponse::Ok()))
}
#[instrument(level = "debug", skip(state, payload), err)]
async fn get_collab_member_handler(
  payload: Json<WorkspaceCollabIdentify>,
  state: Data<AppState>,
) -> Result<Json<AppResponse<AFCollabMember>>> {
  let payload = payload.into_inner();
  let member = biz::collab::ops::get_collab_member(&state.pg_pool, &payload).await?;
  Ok(Json(AppResponse::Ok().with_data(member)))
}

#[instrument(skip(state, payload), err)]
async fn remove_collab_member_handler(
  payload: Json<WorkspaceCollabIdentify>,
  state: Data<AppState>,
) -> Result<Json<AppResponse<()>>> {
  let payload = payload.into_inner();
  biz::collab::ops::delete_collab_member(
    &state.pg_pool,
    &payload,
    state.collab_access_control.clone(),
  )
  .await?;

  Ok(Json(AppResponse::Ok()))
}

async fn put_workspace_default_published_view_handler(
  user_uuid: UserUuid,
  workspace_id: web::Path<Uuid>,
  payload: Json<UpdateDefaultPublishView>,
  state: Data<AppState>,
) -> Result<Json<AppResponse<()>>> {
  let uid = state.user_cache.get_user_uid(&user_uuid).await?;
  state
    .workspace_access_control
    .enforce_role(&uid, &workspace_id.to_string(), AFRole::Owner)
    .await?;
  let new_default_pub_view_id = payload.into_inner().view_id;
  biz::workspace::publish::set_workspace_default_publish_view(
    &state.pg_pool,
    &workspace_id,
    &new_default_pub_view_id,
  )
  .await?;
  Ok(Json(AppResponse::Ok()))
}

async fn delete_workspace_default_published_view_handler(
  user_uuid: UserUuid,
  workspace_id: web::Path<Uuid>,
  state: Data<AppState>,
) -> Result<Json<AppResponse<()>>> {
  let uid = state.user_cache.get_user_uid(&user_uuid).await?;
  state
    .workspace_access_control
    .enforce_role(&uid, &workspace_id.to_string(), AFRole::Owner)
    .await?;
  biz::workspace::publish::unset_workspace_default_publish_view(&state.pg_pool, &workspace_id)
    .await?;
  Ok(Json(AppResponse::Ok()))
}

async fn get_workspace_published_default_info_handler(
  workspace_id: web::Path<Uuid>,
  state: Data<AppState>,
) -> Result<Json<AppResponse<PublishInfo>>> {
  let workspace_id = workspace_id.into_inner();
  let info =
    biz::workspace::publish::get_workspace_default_publish_view_info(&state.pg_pool, &workspace_id)
      .await?;
  Ok(Json(AppResponse::Ok().with_data(info)))
}

async fn put_publish_namespace_handler(
  user_uuid: UserUuid,
  workspace_id: web::Path<Uuid>,
  payload: Json<UpdatePublishNamespace>,
  state: Data<AppState>,
) -> Result<Json<AppResponse<()>>> {
  let workspace_id = workspace_id.into_inner();
  let uid = state.user_cache.get_user_uid(&user_uuid).await?;
  state
    .workspace_access_control
    .enforce_role(&uid, &workspace_id.to_string(), AFRole::Owner)
    .await?;
  let UpdatePublishNamespace {
    old_namespace,
    new_namespace,
  } = payload.into_inner();
  biz::workspace::publish::set_workspace_namespace(
    &state.pg_pool,
    &workspace_id,
    &old_namespace,
    &new_namespace,
  )
  .await?;
  Ok(Json(AppResponse::Ok()))
}

async fn get_publish_namespace_handler(
  workspace_id: web::Path<Uuid>,
  state: Data<AppState>,
) -> Result<Json<AppResponse<String>>> {
  let workspace_id = workspace_id.into_inner();
  let namespace =
    biz::workspace::publish::get_workspace_publish_namespace(&state.pg_pool, &workspace_id).await?;
  Ok(Json(AppResponse::Ok().with_data(namespace)))
}

async fn get_default_published_collab_info_meta_handler(
  publish_namespace: web::Path<String>,
  state: Data<AppState>,
) -> Result<Json<AppResponse<PublishInfoMeta<serde_json::Value>>>> {
  let publish_namespace = publish_namespace.into_inner();
  let (info, meta) =
    get_workspace_default_publish_view_info_meta(&state.pg_pool, &publish_namespace).await?;
  Ok(Json(
    AppResponse::Ok().with_data(PublishInfoMeta { info, meta }),
  ))
}

async fn get_v1_published_collab_handler(
  path_param: web::Path<(String, String)>,
  state: Data<AppState>,
) -> Result<Json<AppResponse<serde_json::Value>>> {
  let (workspace_namespace, publish_name) = path_param.into_inner();
  let metadata = state
    .published_collab_store
    .get_collab_metadata(&workspace_namespace, &publish_name)
    .await?;
  Ok(Json(AppResponse::Ok().with_data(metadata)))
}

async fn get_published_collab_blob_handler(
  path_param: web::Path<(String, String)>,
  state: Data<AppState>,
) -> Result<Vec<u8>> {
  let (publish_namespace, publish_name) = path_param.into_inner();
  let collab_data = state
    .published_collab_store
    .get_collab_blob_by_publish_namespace(&publish_namespace, &publish_name)
    .await?;
  Ok(collab_data)
}

async fn post_published_duplicate_handler(
  user_uuid: UserUuid,
  workspace_id: web::Path<String>,
  state: Data<AppState>,
  params: Json<PublishedDuplicate>,
) -> Result<Json<AppResponse<()>>> {
  let uid = state.user_cache.get_user_uid(&user_uuid).await?;
  state
    .workspace_access_control
    .enforce_action(&uid, &workspace_id.to_string(), Action::Write)
    .await?;
  let params = params.into_inner();
  biz::workspace::publish_dup::duplicate_published_collab_to_workspace(
    &state.pg_pool,
    state.bucket_client.clone(),
    state.collab_access_control_storage.clone(),
    uid,
    params.published_view_id,
    workspace_id.into_inner(),
    params.dest_view_id,
  )
  .await?;

  Ok(Json(AppResponse::Ok()))
}

async fn list_published_collab_info_handler(
  workspace_id: web::Path<Uuid>,
  state: Data<AppState>,
) -> Result<Json<AppResponse<Vec<PublishInfoView>>>> {
  let publish_infos = biz::workspace::publish::list_collab_publish_info(
    state.published_collab_store.as_ref(),
    &state.collab_access_control_storage,
    &workspace_id.into_inner(),
  )
  .await?;

  Ok(Json(AppResponse::Ok().with_data(publish_infos)))
}

// Deprecated since 0.7.4
async fn get_published_collab_info_handler(
  view_id: web::Path<Uuid>,
  state: Data<AppState>,
) -> Result<Json<AppResponse<PublishInfo>>> {
  let view_id = view_id.into_inner();
  let collab_data = state
    .published_collab_store
    .get_collab_publish_info(&view_id)
    .await?;
  if collab_data.unpublished_timestamp.is_some() {
    return Err(AppError::RecordNotFound("Collab is unpublished".to_string()).into());
  }
  Ok(Json(AppResponse::Ok().with_data(collab_data)))
}

async fn get_v1_published_collab_info_handler(
  view_id: web::Path<Uuid>,
  state: Data<AppState>,
) -> Result<Json<AppResponse<PublishInfo>>> {
  let view_id = view_id.into_inner();
  let collab_data = state
    .published_collab_store
    .get_collab_publish_info(&view_id)
    .await?;
  Ok(Json(AppResponse::Ok().with_data(collab_data)))
}

async fn get_published_collab_comment_handler(
  view_id: web::Path<Uuid>,
  optional_user_uuid: OptionalUserUuid,
  state: Data<AppState>,
) -> Result<JsonAppResponse<GlobalComments>> {
  let view_id = view_id.into_inner();
  let comments =
    get_comments_on_published_view(&state.pg_pool, &view_id, &optional_user_uuid).await?;
  let resp = GlobalComments { comments };
  Ok(Json(AppResponse::Ok().with_data(resp)))
}

async fn post_published_collab_comment_handler(
  user_uuid: UserUuid,
  view_id: web::Path<Uuid>,
  state: Data<AppState>,
  data: Json<CreateGlobalCommentParams>,
) -> Result<JsonAppResponse<()>> {
  let view_id = view_id.into_inner();
  create_comment_on_published_view(
    &state.pg_pool,
    &view_id,
    &data.reply_comment_id,
    &data.content,
    &user_uuid,
  )
  .await?;
  Ok(Json(AppResponse::Ok()))
}

async fn delete_published_collab_comment_handler(
  user_uuid: UserUuid,
  view_id: web::Path<Uuid>,
  state: Data<AppState>,
  data: Json<DeleteGlobalCommentParams>,
) -> Result<JsonAppResponse<()>> {
  let view_id = view_id.into_inner();
  remove_comment_on_published_view(&state.pg_pool, &view_id, &data.comment_id, &user_uuid).await?;
  Ok(Json(AppResponse::Ok()))
}

async fn get_published_collab_reaction_handler(
  view_id: web::Path<Uuid>,
  query: web::Query<GetReactionQueryParams>,
  state: Data<AppState>,
) -> Result<JsonAppResponse<Reactions>> {
  let view_id = view_id.into_inner();
  let reactions =
    get_reactions_on_published_view(&state.pg_pool, &view_id, &query.comment_id).await?;
  let resp = Reactions { reactions };
  Ok(Json(AppResponse::Ok().with_data(resp)))
}

async fn post_published_collab_reaction_handler(
  user_uuid: UserUuid,
  view_id: web::Path<Uuid>,
  data: Json<CreateReactionParams>,
  state: Data<AppState>,
) -> Result<JsonAppResponse<()>> {
  let view_id = view_id.into_inner();
  create_reaction_on_comment(
    &state.pg_pool,
    &data.comment_id,
    &view_id,
    &data.reaction_type,
    &user_uuid,
  )
  .await?;
  Ok(Json(AppResponse::Ok()))
}

async fn delete_published_collab_reaction_handler(
  user_uuid: UserUuid,
  data: Json<DeleteReactionParams>,
  state: Data<AppState>,
) -> Result<JsonAppResponse<()>> {
  remove_reaction_on_comment(
    &state.pg_pool,
    &data.comment_id,
    &data.reaction_type,
    &user_uuid,
  )
  .await?;
  Ok(Json(AppResponse::Ok()))
}

async fn post_publish_collabs_handler(
  workspace_id: web::Path<Uuid>,
  user_uuid: UserUuid,
  payload: Payload,
  state: Data<AppState>,
) -> Result<Json<AppResponse<()>>> {
  let workspace_id = workspace_id.into_inner();

  let mut accumulator = Vec::<PublishCollabItem<serde_json::Value, Vec<u8>>>::new();
  let mut payload_reader: PayloadReader = PayloadReader::new(payload);

  loop {
    let meta: PublishCollabMetadata<serde_json::Value> = {
      let meta_len = payload_reader.read_u32_little_endian().await?;
      if meta_len > 4 * 1024 * 1024 {
        // 4MiB Limit for metadata
        return Err(AppError::InvalidRequest(String::from("metadata too large")).into());
      }
      if meta_len == 0 {
        break;
      }

      let mut meta_buffer = vec![0; meta_len as usize];
      payload_reader.read_exact(&mut meta_buffer).await?;
      serde_json::from_slice(&meta_buffer)?
    };

    let data = {
      let data_len = payload_reader.read_u32_little_endian().await?;
      if data_len > 32 * 1024 * 1024 {
        // 32MiB Limit for data
        return Err(AppError::InvalidRequest(String::from("data too large")).into());
      }
      let mut data_buffer = vec![0; data_len as usize];
      payload_reader.read_exact(&mut data_buffer).await?;
      data_buffer
    };

    accumulator.push(PublishCollabItem { meta, data });
  }

  if accumulator.is_empty() {
    return Err(
      AppError::InvalidRequest(String::from("did not receive any data to publish")).into(),
    );
  }
  state
    .published_collab_store
    .publish_collabs(accumulator, &workspace_id, &user_uuid)
    .await?;
  Ok(Json(AppResponse::Ok()))
}

async fn patch_published_collabs_handler(
  workspace_id: web::Path<Uuid>,
  user_uuid: UserUuid,
  state: Data<AppState>,
  patches: Json<Vec<PatchPublishedCollab>>,
) -> Result<Json<AppResponse<()>>> {
  let workspace_id = workspace_id.into_inner();
  if patches.is_empty() {
    return Err(AppError::InvalidRequest("No patches provided".to_string()).into());
  }
  state
    .published_collab_store
    .patch_collabs(&workspace_id, &user_uuid, &patches)
    .await?;
  Ok(Json(AppResponse::Ok()))
}

async fn delete_published_collabs_handler(
  workspace_id: web::Path<Uuid>,
  user_uuid: UserUuid,
  state: Data<AppState>,
  view_ids: Json<Vec<Uuid>>,
) -> Result<Json<AppResponse<()>>> {
  let workspace_id = workspace_id.into_inner();
  let view_ids = view_ids.into_inner();
  if view_ids.is_empty() {
    return Err(AppError::InvalidRequest("No view_ids provided".to_string()).into());
  }
  state
    .published_collab_store
    .unpublish_collabs(&workspace_id, &view_ids, &user_uuid)
    .await?;
  Ok(Json(AppResponse::Ok()))
}

#[instrument(level = "debug", skip(state, payload), err)]
async fn get_collab_member_list_handler(
  payload: Json<QueryCollabMembers>,
  state: Data<AppState>,
) -> Result<Json<AppResponse<AFCollabMembers>>> {
  let members =
    biz::collab::ops::get_collab_member_list(&state.pg_pool, &payload.into_inner()).await?;
  Ok(Json(AppResponse::Ok().with_data(AFCollabMembers(members))))
}

#[instrument(level = "info", skip_all, err)]
async fn post_realtime_message_stream_handler(
  user_uuid: UserUuid,
  mut payload: Payload,
  server: Data<RealtimeServerAddr>,
  state: Data<AppState>,
  req: HttpRequest,
) -> Result<Json<AppResponse<()>>> {
  // TODO(nathan): after upgrade the client application, then the device_id should not be empty
  let device_id = device_id_from_headers(req.headers()).unwrap_or_else(|_| "".to_string());
  let uid = state
    .user_cache
    .get_user_uid(&user_uuid)
    .await
    .map_err(AppResponseError::from)?;

  let mut bytes = BytesMut::new();
  while let Some(item) = payload.next().await {
    bytes.extend_from_slice(&item?);
  }

  event!(tracing::Level::INFO, "message len: {}", bytes.len());
  let device_id = device_id.to_string();

  let message = parser_realtime_msg(bytes.freeze(), req.clone()).await?;
  let stream_message = ClientHttpStreamMessage {
    uid,
    device_id,
    message,
  };

  // When the server is under heavy load, try_send may fail. In client side, it will retry to send
  // the message later.
  match server.try_send(stream_message) {
    Ok(_) => return Ok(Json(AppResponse::Ok())),
    Err(err) => Err(
      AppError::Internal(anyhow!(
        "Failed to send message to websocket server, error:{}",
        err
      ))
      .into(),
    ),
  }
}

async fn get_workspace_usage_handler(
  user_uuid: UserUuid,
  workspace_id: web::Path<Uuid>,
  state: Data<AppState>,
) -> Result<Json<AppResponse<WorkspaceUsage>>> {
  let uid = state.user_cache.get_user_uid(&user_uuid).await?;
  state
    .workspace_access_control
    .enforce_role(&uid, &workspace_id.to_string(), AFRole::Owner)
    .await?;
  let res =
    biz::workspace::ops::get_workspace_document_total_bytes(&state.pg_pool, &workspace_id).await?;
  Ok(Json(AppResponse::Ok().with_data(res)))
}

async fn get_workspace_folder_handler(
  user_uuid: UserUuid,
  workspace_id: web::Path<Uuid>,
  state: Data<AppState>,
  query: web::Query<QueryWorkspaceFolder>,
) -> Result<Json<AppResponse<FolderView>>> {
  let depth = query.depth.unwrap_or(1);
  let uid = state.user_cache.get_user_uid(&user_uuid).await?;
  let workspace_id = workspace_id.into_inner();
  state
    .workspace_access_control
    .enforce_action(&uid, &workspace_id.to_string(), Action::Read)
    .await?;
  let root_view_id = if let Some(root_view_id) = query.root_view_id.as_ref() {
    root_view_id.to_string()
  } else {
    workspace_id.to_string()
  };
  let folder_view = biz::collab::ops::get_user_workspace_structure(
    &state.collab_access_control_storage,
    &state.pg_pool,
    uid,
    workspace_id,
    depth,
    &root_view_id,
  )
  .await?;
  Ok(Json(AppResponse::Ok().with_data(folder_view)))
}

async fn get_recent_views_handler(
  user_uuid: UserUuid,
  workspace_id: web::Path<Uuid>,
  state: Data<AppState>,
) -> Result<Json<AppResponse<RecentSectionItems>>> {
  let uid = state.user_cache.get_user_uid(&user_uuid).await?;
  let workspace_id = workspace_id.into_inner();
  state
    .workspace_access_control
    .enforce_action(&uid, &workspace_id.to_string(), Action::Read)
    .await?;
  let folder_views = get_user_recent_folder_views(
    &state.collab_access_control_storage,
    &state.pg_pool,
    uid,
    workspace_id,
  )
  .await?;
  let section_items = RecentSectionItems {
    views: folder_views,
  };
  Ok(Json(AppResponse::Ok().with_data(section_items)))
}

async fn get_favorite_views_handler(
  user_uuid: UserUuid,
  workspace_id: web::Path<Uuid>,
  state: Data<AppState>,
) -> Result<Json<AppResponse<FavoriteSectionItems>>> {
  let uid = state.user_cache.get_user_uid(&user_uuid).await?;
  let workspace_id = workspace_id.into_inner();
  state
    .workspace_access_control
    .enforce_action(&uid, &workspace_id.to_string(), Action::Read)
    .await?;
  let folder_views = get_user_favorite_folder_views(
    &state.collab_access_control_storage,
    &state.pg_pool,
    uid,
    workspace_id,
  )
  .await?;
  let section_items = FavoriteSectionItems {
    views: folder_views,
  };
  Ok(Json(AppResponse::Ok().with_data(section_items)))
}

async fn get_trash_views_handler(
  user_uuid: UserUuid,
  workspace_id: web::Path<Uuid>,
  state: Data<AppState>,
) -> Result<Json<AppResponse<TrashSectionItems>>> {
  let uid = state.user_cache.get_user_uid(&user_uuid).await?;
  let workspace_id = workspace_id.into_inner();
  state
    .workspace_access_control
    .enforce_action(&uid, &workspace_id.to_string(), Action::Read)
    .await?;
  let folder_views =
    get_user_trash_folder_views(&state.collab_access_control_storage, uid, workspace_id).await?;
  let section_items = TrashSectionItems {
    views: folder_views,
  };
  Ok(Json(AppResponse::Ok().with_data(section_items)))
}

async fn get_workspace_publish_outline_handler(
  publish_namespace: web::Path<String>,
  state: Data<AppState>,
) -> Result<Json<AppResponse<PublishedView>>> {
  let published_view = biz::collab::ops::get_published_view(
    &state.collab_access_control_storage,
    publish_namespace.into_inner(),
    &state.pg_pool,
  )
  .await?;
  Ok(Json(AppResponse::Ok().with_data(published_view)))
}

async fn list_database_handler(
  user_uuid: UserUuid,
  workspace_id: web::Path<String>,
  state: Data<AppState>,
) -> Result<Json<AppResponse<Vec<AFDatabase>>>> {
  let uid = state.user_cache.get_user_uid(&user_uuid).await?;
  let workspace_id = workspace_id.into_inner();
  let dbs = biz::collab::ops::list_database(
    &state.pg_pool,
    &state.collab_access_control_storage,
    uid,
    workspace_id,
  )
  .await?;
  Ok(Json(AppResponse::Ok().with_data(dbs)))
}

async fn list_database_row_id_handler(
  user_uuid: UserUuid,
  path_param: web::Path<(String, String)>,
  state: Data<AppState>,
) -> Result<Json<AppResponse<Vec<AFDatabaseRow>>>> {
  let (workspace_id, db_id) = path_param.into_inner();
  let uid = state.user_cache.get_user_uid(&user_uuid).await?;

  state
    .workspace_access_control
    .enforce_action(&uid, &workspace_id, Action::Read)
    .await?;

  let db_rows = biz::collab::ops::list_database_row_ids(
    &state.collab_access_control_storage,
    &workspace_id,
    &db_id,
  )
  .await?;
  Ok(Json(AppResponse::Ok().with_data(db_rows)))
}

async fn post_database_row_handler(
  user_uuid: UserUuid,
  path_param: web::Path<(String, String)>,
  state: Data<AppState>,
  cells_by_id: Json<HashMap<String, serde_json::Value>>,
) -> Result<Json<AppResponse<String>>> {
  let (workspace_id, db_id) = path_param.into_inner();
  let uid = state.user_cache.get_user_uid(&user_uuid).await?;
  state
    .workspace_access_control
    .enforce_action(&uid, &workspace_id, Action::Write)
    .await?;

  let new_db_row_id = biz::collab::ops::insert_database_row(
    &state.collab_access_control_storage,
    &state.pg_pool,
    &workspace_id,
    &db_id,
    uid,
    cells_by_id.into_inner(),
  )
  .await?;
  Ok(Json(AppResponse::Ok().with_data(new_db_row_id)))
}

async fn get_database_fields_handler(
  user_uuid: UserUuid,
  path_param: web::Path<(String, String)>,
  state: Data<AppState>,
) -> Result<Json<AppResponse<Vec<AFDatabaseField>>>> {
  let (workspace_id, db_id) = path_param.into_inner();
  let uid = state.user_cache.get_user_uid(&user_uuid).await?;
  state
    .workspace_access_control
    .enforce_action(&uid, &workspace_id, Action::Read)
    .await?;

  let db_fields = biz::collab::ops::get_database_fields(
    &state.collab_access_control_storage,
    &workspace_id,
    &db_id,
  )
  .await?;

  Ok(Json(AppResponse::Ok().with_data(db_fields)))
}

async fn post_database_fields_handler(
  user_uuid: UserUuid,
  path_param: web::Path<(String, String)>,
  state: Data<AppState>,
  field: Json<AFInsertDatabaseField>,
) -> Result<Json<AppResponse<String>>> {
  let (workspace_id, db_id) = path_param.into_inner();
  let uid = state.user_cache.get_user_uid(&user_uuid).await?;
  state
    .workspace_access_control
    .enforce_action(&uid, &workspace_id, Action::Write)
    .await?;

  let field_id = biz::collab::ops::add_database_field(
    uid,
    &state.collab_access_control_storage,
    &state.pg_pool,
    &workspace_id,
    &db_id,
    field.into_inner(),
  )
  .await?;

  Ok(Json(AppResponse::Ok().with_data(field_id)))
}

async fn list_database_row_id_updated_handler(
  user_uuid: UserUuid,
  path_param: web::Path<(String, String)>,
  state: Data<AppState>,
  param: web::Query<ListDatabaseRowUpdatedParam>,
) -> Result<Json<AppResponse<Vec<DatabaseRowUpdatedItem>>>> {
  let (workspace_id, db_id) = path_param.into_inner();
  let uid = state.user_cache.get_user_uid(&user_uuid).await?;

  state
    .workspace_access_control
    .enforce_action(&uid, &workspace_id, Action::Read)
    .await?;

  // Default to 1 hour ago
  let after: DateTime<Utc> = param
    .after
    .unwrap_or_else(|| Utc::now() - Duration::hours(1));

  let db_rows = biz::collab::ops::list_database_row_ids_updated(
    &state.collab_access_control_storage,
    &state.pg_pool,
    &workspace_id,
    &db_id,
    &after,
  )
  .await?;
  Ok(Json(AppResponse::Ok().with_data(db_rows)))
}

async fn list_database_row_details_handler(
  user_uuid: UserUuid,
  path_param: web::Path<(String, String)>,
  state: Data<AppState>,
  param: web::Query<ListDatabaseRowDetailParam>,
) -> Result<Json<AppResponse<Vec<AFDatabaseRowDetail>>>> {
  let (workspace_id, db_id) = path_param.into_inner();
  let uid = state.user_cache.get_user_uid(&user_uuid).await?;
  let list_db_row_query = param.into_inner();
  let row_ids = list_db_row_query.into_ids();

  if let Err(e) = Uuid::parse_str(&workspace_id) {
    return Err(
      AppError::InvalidRequest(format!("invalid workspace id `{}`: {}", db_id, e)).into(),
    );
  }
  if let Err(e) = Uuid::parse_str(&db_id) {
    return Err(AppError::InvalidRequest(format!("invalid database id `{}`: {}", db_id, e)).into());
  }

  for id in row_ids.iter() {
    if let Err(e) = Uuid::parse_str(id) {
      return Err(AppError::InvalidRequest(format!("invalid row id `{}`: {}", id, e)).into());
    }
  }

  state
    .workspace_access_control
    .enforce_action(&uid, &workspace_id, Action::Read)
    .await?;

  static UNSUPPORTED_FIELD_TYPES: &[FieldType] = &[FieldType::Relation];

  let db_rows = biz::collab::ops::list_database_row_details(
    &state.collab_access_control_storage,
    uid,
    workspace_id,
    db_id,
    &row_ids,
    UNSUPPORTED_FIELD_TYPES,
  )
  .await?;
  Ok(Json(AppResponse::Ok().with_data(db_rows)))
}

#[inline]
async fn parser_realtime_msg(
  payload: Bytes,
  req: HttpRequest,
) -> Result<RealtimeMessage, AppError> {
  let HttpRealtimeMessage {
    device_id: _,
    payload,
  } =
    HttpRealtimeMessage::decode(payload.as_ref()).map_err(|err| AppError::Internal(err.into()))?;
  let payload = match req.headers().get(X_COMPRESSION_TYPE) {
    None => payload,
    Some(_) => match compress_type_from_header_value(req.headers())? {
      CompressionType::Brotli { buffer_size } => {
        let decompressed_data = blocking_decompress(payload, buffer_size).await?;
        event!(
          tracing::Level::TRACE,
          "Decompress realtime http message with len: {}",
          decompressed_data.len()
        );
        decompressed_data
      },
    },
  };
  let message = Message::from(payload);
  match message {
    Message::Binary(bytes) => {
      let realtime_msg = tokio::task::spawn_blocking(move || {
        RealtimeMessage::decode(&bytes).map_err(|err| {
          AppError::InvalidRequest(format!("Failed to parse RealtimeMessage: {}", err))
        })
      })
      .await
      .map_err(AppError::from)??;
      Ok(realtime_msg)
    },
    _ => Err(AppError::InvalidRequest(format!(
      "Unsupported message type: {:?}",
      message
    ))),
  }
}

async fn fetch_embeddings(
  indexer_provider: &IndexerProvider,
  params: &mut [CollabParams],
) -> Result<(), AppError> {
  let mut futures = Vec::with_capacity(params.len());
  for param in params.iter() {
    let future = indexer_provider.create_collab_embeddings(param);
    futures.push(future);
  }

  let results = try_join_all(futures).await?;
  for (i, embeddings) in results.into_iter().enumerate() {
    params[i].embeddings = embeddings;
  }

  Ok(())
}

#[instrument(level = "debug", skip(state, payload), err)]
async fn get_collab_info_handler(
  payload: Json<WorkspaceCollabIdentify>,
  query: web::Query<CollabTypeParam>,
  state: Data<AppState>,
) -> Result<Json<AppResponse<AFCollabInfo>>> {
  let payload = payload.into_inner();
  let collab_type = query.into_inner().collab_type;
  let info = database::collab::get_collab_info(&state.pg_pool, &payload.object_id, collab_type)
    .await
    .map_err(AppResponseError::from)?
    .ok_or_else(|| {
      AppError::RecordNotFound(format!(
        "Collab with object_id {} not found",
        payload.object_id
      ))
    })?;
  Ok(Json(AppResponse::Ok().with_data(info)))
}

#[instrument(level = "debug", skip_all, err)]
async fn collab_two_way_sync_handler(
  user_uuid: UserUuid,
  body: Bytes,
  path: web::Path<(Uuid, Uuid)>,
  state: Data<AppState>,
) -> Result<HttpResponse> {
  let (workspace_id, object_id) = path.into_inner();
  let uid = state
    .user_cache
    .get_user_uid(&user_uuid)
    .await
    .map_err(AppResponseError::from)?;

  let params = CollabDocStateParams::decode(&mut Cursor::new(body)).map_err(|err| {
    AppError::InvalidRequest(format!("Failed to parse CreateCollabEmbedding: {}", err))
  })?;

  if params.doc_state.is_empty() {
    return Err(AppError::InvalidRequest("doc state is empty".to_string()).into());
  }

  let collab_type = CollabType::from(params.collab_type);
  let compression_type = PayloadCompressionType::try_from(params.compression).map_err(|err| {
    AppError::InvalidRequest(format!("Failed to parse PayloadCompressionType: {}", err))
  })?;

  let doc_state = match compression_type {
    PayloadCompressionType::None => params.doc_state,
    PayloadCompressionType::Zstd => tokio::task::spawn_blocking(move || {
      zstd::decode_all(&*params.doc_state)
        .map_err(|err| AppError::InvalidRequest(format!("Failed to decompress doc_state: {}", err)))
    })
    .await
    .map_err(AppError::from)??,
  };

  let sv = match compression_type {
    PayloadCompressionType::None => params.sv,
    PayloadCompressionType::Zstd => tokio::task::spawn_blocking(move || {
      zstd::decode_all(&*params.sv)
        .map_err(|err| AppError::InvalidRequest(format!("Failed to decompress sv: {}", err)))
    })
    .await
    .map_err(AppError::from)??,
  };

  let missing_update = two_ways_sync_with_doc_state(
    &state.indexer_provider,
    uid,
    workspace_id,
    object_id,
    collab_type,
    doc_state,
    sv,
    true,
    state.collab_access_control_storage.clone(),
  )
  .await?;
  Ok(HttpResponse::Ok().body(missing_update))
}<|MERGE_RESOLUTION|>--- conflicted
+++ resolved
@@ -14,11 +14,8 @@
 use prost::Message as ProstMessage;
 use rayon::prelude::*;
 use sqlx::types::uuid;
-<<<<<<< HEAD
+use std::collections::HashMap;
 use std::io::Cursor;
-=======
-use std::collections::HashMap;
->>>>>>> 254bc23a
 use std::time::Instant;
 use tokio_stream::StreamExt;
 use tokio_tungstenite::tungstenite::Message;
@@ -946,6 +943,7 @@
   };
 
   update_page_collab_data(
+    &state.metrics.appflowy_web_metrics,
     server,
     user,
     workspace_id,
