--- conflicted
+++ resolved
@@ -100,13 +100,6 @@
       .service(ws_scope())
       .app_data(Data::new(collab_server.clone()))
       .app_data(Data::new(state.clone()))
-<<<<<<< HEAD
-=======
-      .app_data(Data::new(storage.clone()))
-      .app_data(Data::new(gotrue::api::Client::new(
-        reqwest::Client::new(),
-        &config.gotrue.base_url)))
->>>>>>> 3cd3240b
   });
 
   server = match pair {
@@ -129,11 +122,7 @@
 
 pub async fn init_state(config: &Config) -> State {
   let pg_pool = get_connection_pool(&config.database).await;
-<<<<<<< HEAD
-  let collab_storage = init_collab_storage(config, pg_pool.clone()).await;
   let gotrue_client = get_gotrue_client(&config.gotrue).await;
-=======
->>>>>>> 3cd3240b
 
   State {
     pg_pool,
