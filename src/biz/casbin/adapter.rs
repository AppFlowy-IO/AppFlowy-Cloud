use crate::biz::casbin::access_control::{Action, ObjectType, ToACAction};

use async_trait::async_trait;

use crate::biz::casbin::metrics::AccessControlMetrics;
use casbin::Adapter;
use casbin::Filter;
use casbin::Model;
use casbin::Result;

use database::collab::select_collab_member_access_level;
use database::pg_row::AFCollabMemberAccessLevelRow;
use database::pg_row::AFWorkspaceMemberPermRow;
use database::workspace::select_workspace_member_perm_stream;
use database_entity::dto::{AFAccessLevel, AFRole};
use futures_util::stream::BoxStream;
use sqlx::PgPool;
use std::sync::Arc;
use std::time::Instant;
use tokio_stream::StreamExt;

/// Implementation of [`casbin::Adapter`] for access control authorisation.
/// Access control policies that are managed by workspace and collab CRUD.
pub struct PgAdapter {
  pg_pool: PgPool,
  access_control_metrics: Arc<AccessControlMetrics>,
}

impl PgAdapter {
  pub fn new(pg_pool: PgPool, access_control_metrics: Arc<AccessControlMetrics>) -> Self {
    Self {
      pg_pool,
      access_control_metrics,
    }
  }
}

async fn load_collab_policies(
<<<<<<< HEAD
  enforce_cache: &Arc<dyn AFEnforcerCache>,
  mut stream: BoxStream<'_, sqlx::Result<AFCollabMemberAccessLevelRow>>,
=======
  mut stream: BoxStream<'_, sqlx::Result<AFCollabMemerAccessLevelRow>>,
>>>>>>> 0e57de98
) -> Result<Vec<Vec<String>>> {
  let mut policies: Vec<Vec<String>> = Vec::new();

  while let Some(Ok(member_access_lv)) = stream.next().await {
    let uid = member_access_lv.uid;
    let object_type = ObjectType::Collab(&member_access_lv.oid);
    let action = member_access_lv.access_level.to_action();
    let policy = [
      uid.to_string(),
      object_type.to_object_id(),
      action.to_string(),
    ]
    .to_vec();
    policies.push(policy);
  }

  Ok(policies)
}

async fn load_workspace_policies(
  mut stream: BoxStream<'_, sqlx::Result<AFWorkspaceMemberPermRow>>,
) -> Result<Vec<Vec<String>>> {
  let mut policies: Vec<Vec<String>> = Vec::new();

  while let Some(Ok(member_permission)) = stream.next().await {
    let uid = member_permission.uid;
    let workspace_id = member_permission.workspace_id.to_string();
    let object_type = ObjectType::Workspace(&workspace_id);
    let action = member_permission.role.to_action();
    let policy = [
      uid.to_string(),
      object_type.to_object_id(),
      action.to_string(),
    ]
    .to_vec();
    policies.push(policy);
  }

  Ok(policies)
}

#[async_trait]
impl Adapter for PgAdapter {
  async fn load_policy(&mut self, model: &mut dyn Model) -> Result<()> {
    let start = Instant::now();
    let workspace_member_perm_stream = select_workspace_member_perm_stream(&self.pg_pool);
    let workspace_policies = load_workspace_policies(workspace_member_perm_stream).await?;

    // Policy definition `p` of type `p`. See `model.conf`
    model.add_policies("p", "p", workspace_policies);

    let collab_member_access_lv_stream = select_collab_member_access_level(&self.pg_pool);
    let collab_policies = load_collab_policies(collab_member_access_lv_stream).await?;

    // Policy definition `p` of type `p`. See `model.conf`
    model.add_policies("p", "p", collab_policies);

    // Grouping definition of access level to action.
    let af_access_levels = [
      AFAccessLevel::ReadOnly,
      AFAccessLevel::ReadAndComment,
      AFAccessLevel::ReadAndWrite,
      AFAccessLevel::FullAccess,
    ];
    let mut grouping_policies = Vec::new();
    for level in &af_access_levels {
      // All levels can read
      grouping_policies.push([level.to_action(), Action::Read.to_action()].to_vec());
      if level.can_write() {
        grouping_policies.push([level.to_action(), Action::Write.to_action()].to_vec());
      }
      if level.can_delete() {
        grouping_policies.push([level.to_action(), Action::Delete.to_action()].to_vec());
      }
    }

    let af_roles = [AFRole::Owner, AFRole::Member, AFRole::Guest];
    for role in &af_roles {
      match role {
        AFRole::Owner => {
          grouping_policies.push([role.to_action(), Action::Delete.to_action()].to_vec());
          grouping_policies.push([role.to_action(), Action::Write.to_action()].to_vec());
          grouping_policies.push([role.to_action(), Action::Read.to_action()].to_vec());
        },
        AFRole::Member => {
          grouping_policies.push([role.to_action(), Action::Write.to_action()].to_vec());
          grouping_policies.push([role.to_action(), Action::Read.to_action()].to_vec());
        },
        AFRole::Guest => {
          grouping_policies.push([role.to_action(), Action::Read.to_action()].to_vec());
        },
      }
    }

    let grouping_policies = grouping_policies
      .into_iter()
      .map(|actions| actions.into_iter().map(|a| a.to_string()).collect())
      .collect();
    // Grouping definition `g` of type `g`. See `model.conf`
    model.add_policies("g", "g", grouping_policies);
    self
      .access_control_metrics
      .record_load_all_policies_in_secs(start.elapsed().as_millis() as u64);

    Ok(())
  }

  async fn load_filtered_policy<'a>(&mut self, m: &mut dyn Model, _f: Filter<'a>) -> Result<()> {
    // No support for filtered.
    self.load_policy(m).await
  }
  async fn save_policy(&mut self, _m: &mut dyn Model) -> Result<()> {
    // unimplemented!()
    //
    // Adapter is used only for loading policies from database
    // since policies are managed by workspace and collab CRUD.
    Ok(())
  }
  async fn clear_policy(&mut self) -> Result<()> {
    // unimplemented!()
    //
    // Adapter is used only for loading policies from database
    // since policies are managed by workspace and collab CRUD.
    Ok(())
  }
  fn is_filtered(&self) -> bool {
    // No support for filtered.
    false
  }
  async fn add_policy(&mut self, _sec: &str, _ptype: &str, _rule: Vec<String>) -> Result<bool> {
    // unimplemented!()
    //
    // Adapter is used only for loading policies from database
    // since policies are managed by workspace and collab CRUD.
    Ok(true)
  }
  async fn add_policies(
    &mut self,
    _sec: &str,
    _ptype: &str,
    _rules: Vec<Vec<String>>,
  ) -> Result<bool> {
    // unimplemented!()
    //
    // Adapter is used only for loading policies from database
    // since policies are managed by workspace and collab CRUD.
    Ok(true)
  }
  async fn remove_policy(&mut self, _sec: &str, _ptype: &str, _rule: Vec<String>) -> Result<bool> {
    // unimplemented!()
    //
    // Adapter is used only for loading policies from database
    // since policies are managed by workspace and collab CRUD.
    Ok(true)
  }
  async fn remove_policies(
    &mut self,
    _sec: &str,
    _ptype: &str,
    _rules: Vec<Vec<String>>,
  ) -> Result<bool> {
    // unimplemented!()
    //
    // Adapter is used only for loading policies from database
    // since policies are managed by workspace and collab CRUD.
    Ok(true)
  }
  async fn remove_filtered_policy(
    &mut self,
    _sec: &str,
    _ptype: &str,
    _field_index: usize,
    _field_values: Vec<String>,
  ) -> Result<bool> {
    // unimplemented!()
    //
    // Adapter is used only for loading policies from database
    // since policies are managed by workspace and collab CRUD.
    Ok(true)
  }
}<|MERGE_RESOLUTION|>--- conflicted
+++ resolved
@@ -36,12 +36,8 @@
 }
 
 async fn load_collab_policies(
-<<<<<<< HEAD
   enforce_cache: &Arc<dyn AFEnforcerCache>,
   mut stream: BoxStream<'_, sqlx::Result<AFCollabMemberAccessLevelRow>>,
-=======
-  mut stream: BoxStream<'_, sqlx::Result<AFCollabMemerAccessLevelRow>>,
->>>>>>> 0e57de98
 ) -> Result<Vec<Vec<String>>> {
   let mut policies: Vec<Vec<String>> = Vec::new();
 
