--- conflicted
+++ resolved
@@ -5,6 +5,7 @@
 use collab::preclude::Collab;
 use collab_database::database::DatabaseBody;
 use collab_database::entity::FieldType;
+use collab_database::workspace_database::NoPersistenceDatabaseCollabService;
 use collab_database::workspace_database::WorkspaceDatabaseBody;
 use collab_entity::CollabType;
 use collab_entity::EncodedCollab;
@@ -16,14 +17,11 @@
 use database::publish::select_workspace_id_for_publish_namespace;
 use database_entity::dto::QueryCollabResult;
 use database_entity::dto::{QueryCollab, QueryCollabParams};
-<<<<<<< HEAD
 use shared_entity::dto::workspace_dto::AFDatabase;
 use shared_entity::dto::workspace_dto::AFDatabaseField;
-=======
 use shared_entity::dto::workspace_dto::FavoriteFolderView;
 use shared_entity::dto::workspace_dto::RecentFolderView;
 use shared_entity::dto::workspace_dto::TrashFolderView;
->>>>>>> 8f0d4c30
 use sqlx::PgPool;
 use std::ops::DerefMut;
 
@@ -362,7 +360,7 @@
 
 pub async fn list_database(
   pg_pool: &PgPool,
-  collab_storage: &Arc<CollabAccessControlStorage>,
+  collab_storage: &CollabAccessControlStorage,
   uid: i64,
   workspace_uuid_str: String,
 ) -> Result<Vec<AFDatabase>, AppError> {
@@ -370,7 +368,7 @@
   let ws_db_oid = select_workspace_database_oid(pg_pool, &workspace_uuid).await?;
 
   let ec = get_latest_collab_encoded(
-    collab_storage.clone(),
+    collab_storage,
     GetCollabOrigin::Server,
     &workspace_uuid_str,
     &ws_db_oid,
@@ -387,8 +385,13 @@
       },
     )?;
 
-  let ws_body = WorkspaceDatabaseBody::open(&mut collab);
-  let db_metas = ws_body.get_all_database_meta(&collab.transact());
+  let ws_body = WorkspaceDatabaseBody::open(&mut collab).map_err(|e| {
+    AppError::Internal(anyhow::anyhow!(
+      "Failed to open workspace database body: {:?}",
+      e
+    ))
+  })?;
+  let db_metas = ws_body.get_all_meta(&collab.transact());
   let query_collabs: Vec<QueryCollab> = db_metas
     .into_iter()
     .map(|meta| QueryCollab {
@@ -396,7 +399,9 @@
       collab_type: CollabType::Database,
     })
     .collect();
-  let results = collab_storage.batch_get_collab(&uid, query_collabs).await;
+  let results = collab_storage
+    .batch_get_collab(&uid, query_collabs, true)
+    .await;
 
   let txn = collab.transact();
   let mut af_databases: Vec<AFDatabase> = Vec::with_capacity(results.len());
@@ -406,7 +411,11 @@
         match EncodedCollab::decode_from_bytes(&encode_collab_v1) {
           Ok(ec) => {
             match Collab::new_with_source(CollabOrigin::Server, &oid, ec.into(), vec![], false) {
-              Ok(db_collab) => match DatabaseBody::from_collab(&db_collab) {
+              Ok(db_collab) => match DatabaseBody::from_collab(
+                &db_collab,
+                Arc::new(NoPersistenceDatabaseCollabService),
+                None,
+              ) {
                 Some(db_body) => match db_body.metas.get_inline_view_id(&txn) {
                   Some(iid) => match db_body.views.get_view(&txn, &iid) {
                     Some(iview) => {
