--- conflicted
+++ resolved
@@ -28,9 +28,9 @@
 use database::collab::{CollabStorage, GetCollabOrigin};
 use database::publish::select_published_view_ids_for_workspace;
 use database::publish::select_workspace_id_for_publish_namespace;
-use database_entity::dto::CollabParams;
-use database_entity::dto::QueryCollab;
 use database_entity::dto::QueryCollabResult;
+use database_entity::dto::{CollabParams, WorkspaceCollabIdentify};
+use database_entity::dto::{QueryCollab, QueryCollabParams};
 use shared_entity::dto::workspace_dto::AFDatabase;
 use shared_entity::dto::workspace_dto::AFDatabaseField;
 use shared_entity::dto::workspace_dto::AFDatabaseRow;
@@ -44,33 +44,6 @@
 use sqlx::PgPool;
 use std::ops::DerefMut;
 
-<<<<<<< HEAD
-=======
-use anyhow::Context;
-use shared_entity::dto::workspace_dto::{FolderView, PublishedView};
-use sqlx::types::Uuid;
-use std::collections::HashSet;
-
-use tracing::{event, trace};
-use validator::Validate;
-
-use access_control::collab::CollabAccessControl;
-use database_entity::dto::{
-  AFCollabMember, CollabMemberIdentify, InsertCollabMemberParams, QueryCollabMembers,
-  UpdateCollabMemberParams,
-};
-
-use crate::biz::collab::utils::field_by_name_uniq;
-use crate::biz::workspace::ops::broadcast_update;
-
->>>>>>> 254bc23a
-use super::folder_view::collab_folder_to_folder_view;
-use super::folder_view::section_items_to_favorite_folder_view;
-use super::folder_view::section_items_to_recent_folder_view;
-use super::folder_view::section_items_to_trash_folder_view;
-use super::folder_view::to_dto_folder_view_miminal;
-use super::publish_outline::collab_folder_to_published_outline;
-<<<<<<< HEAD
 use access_control::collab::CollabAccessControl;
 use anyhow::{anyhow, Context};
 use appflowy_collaborate::indexer::IndexerProvider;
@@ -78,7 +51,6 @@
 use collab_document::document::DocumentBody;
 use database_entity::dto::{
   AFCollabMember, InsertCollabMemberParams, QueryCollabMembers, UpdateCollabMemberParams,
-  WorkspaceCollabIdentify,
 };
 use shared_entity::dto::workspace_dto::{FolderView, PublishedView};
 use sqlx::types::Uuid;
@@ -87,7 +59,16 @@
 use validator::Validate;
 use yrs::updates::decoder::Decode;
 use yrs::{ReadTxn, StateVector, Update};
-=======
+
+use crate::biz::collab::utils::field_by_name_uniq;
+use crate::biz::workspace::ops::broadcast_update;
+
+use super::folder_view::collab_folder_to_folder_view;
+use super::folder_view::section_items_to_favorite_folder_view;
+use super::folder_view::section_items_to_recent_folder_view;
+use super::folder_view::section_items_to_trash_folder_view;
+use super::folder_view::to_dto_folder_view_miminal;
+use super::publish_outline::collab_folder_to_published_outline;
 use super::utils::collab_from_doc_state;
 use super::utils::collab_to_bin;
 use super::utils::field_by_id_name_uniq;
@@ -98,7 +79,6 @@
 use super::utils::type_option_reader_by_id;
 use super::utils::type_option_writer_by_id;
 use super::utils::type_options_serde;
->>>>>>> 254bc23a
 
 /// Create a new collab member
 /// If the collab member already exists, return [AppError::RecordAlreadyExists]
@@ -834,220 +814,6 @@
     .collect::<Vec<AFDatabaseRowDetail>>();
 
   Ok(database_row_details)
-<<<<<<< HEAD
-}
-
-fn convert_database_cells_human_readable(
-  db_cells: HashMap<String, HashMap<String, yrs::Any>>,
-  field_by_id: &HashMap<String, Field>,
-  selection_name_by_id: &HashMap<String, String>,
-) -> HashMap<String, HashMap<String, serde_json::Value>> {
-  let mut human_readable_records: HashMap<String, HashMap<String, serde_json::Value>> =
-    HashMap::with_capacity(db_cells.len());
-
-  for (field_id, cell) in db_cells {
-    let field = match field_by_id.get(&field_id) {
-      Some(field) => field,
-      None => {
-        tracing::error!("Failed to get field by id: {}", field_id);
-        continue;
-      },
-    };
-    let field_type = FieldType::from(field.field_type);
-
-    let mut human_readable_cell: HashMap<String, serde_json::Value> =
-      HashMap::with_capacity(cell.len());
-    for (key, value) in cell {
-      let serde_value: serde_json::Value = match key.as_str() {
-        "created_at" | "last_modified" => match value.cast::<i64>() {
-          Ok(timestamp) => chrono::DateTime::from_timestamp(timestamp, 0)
-            .unwrap_or_default()
-            .to_rfc3339()
-            .into(),
-          Err(err) => {
-            tracing::error!("Failed to cast timestamp: {:?}", err);
-            serde_json::Value::Null
-          },
-        },
-        "field_type" => format!("{:?}", field_type).into(),
-        "data" => {
-          match field_type {
-            FieldType::DateTime => {
-              if let yrs::any::Any::String(value_str) = value {
-                let int_value = value_str.parse::<i64>().unwrap_or_default();
-                chrono::DateTime::from_timestamp(int_value, 0)
-                  .unwrap_or_default()
-                  .to_rfc3339()
-                  .into()
-              } else {
-                serde_json::to_value(value).unwrap_or_default()
-              }
-            },
-            FieldType::Checklist => {
-              if let yrs::any::Any::String(value_str) = value {
-                serde_json::from_str(&value_str).unwrap_or_default()
-              } else {
-                serde_json::to_value(value).unwrap_or_default()
-              }
-            },
-            FieldType::Media => {
-              if let yrs::any::Any::Array(arr) = value {
-                let mut acc = Vec::with_capacity(arr.len());
-                for v in arr.as_ref() {
-                  if let yrs::any::Any::String(value_str) = v {
-                    let serde_value = serde_json::from_str(value_str).unwrap_or_default();
-                    acc.push(serde_value);
-                  }
-                }
-                serde_json::Value::Array(acc)
-              } else {
-                serde_json::to_value(value).unwrap_or_default()
-              }
-            },
-            FieldType::SingleSelect => {
-              if let yrs::any::Any::String(ref value_str) = value {
-                selection_name_by_id
-                  .get(value_str.as_ref())
-                  .map(|v| v.to_string())
-                  .map(serde_json::Value::String)
-                  .unwrap_or_else(|| value.to_string().into())
-              } else {
-                serde_json::to_value(value).unwrap_or_default()
-              }
-            },
-            FieldType::MultiSelect => {
-              if let yrs::any::Any::String(value_str) = value {
-                value_str
-                  .split(',')
-                  .filter_map(|v| selection_name_by_id.get(v).map(|v| v.to_string()))
-                  .fold(String::new(), |mut acc, s| {
-                    if !acc.is_empty() {
-                      acc.push(',');
-                    }
-                    acc.push_str(&s);
-                    acc
-                  })
-                  .into()
-              } else {
-                serde_json::to_value(value).unwrap_or_default()
-              }
-            },
-            // Handle different field types formatting as needed
-            _ => serde_json::to_value(value).unwrap_or_default(),
-          }
-        },
-        _ => serde_json::to_value(value).unwrap_or_default(),
-      };
-      human_readable_cell.insert(key, serde_value);
-    }
-    human_readable_records.insert(field.name.clone(), human_readable_cell);
-  }
-  human_readable_records
-}
-
-fn add_to_selection_from_field(name_by_id: &mut HashMap<String, String>, field: &Field) {
-  let field_type = FieldType::from(field.field_type);
-  match field_type {
-    FieldType::SingleSelect => {
-      add_to_selection_from_type_options(name_by_id, &field.type_options, &field_type);
-    },
-    FieldType::MultiSelect => {
-      add_to_selection_from_type_options(name_by_id, &field.type_options, &field_type)
-    },
-    _ => (),
-  }
-}
-
-fn add_to_selection_from_type_options(
-  name_by_id: &mut HashMap<String, String>,
-  type_options: &TypeOptions,
-  field_type: &FieldType,
-) {
-  if let Some(type_opt) = type_options.get(&field_type.type_id()) {
-    if let Some(yrs::Any::String(arc_str)) = type_opt.get("content") {
-      if let Ok(serde_value) = serde_json::from_str::<serde_json::Value>(arc_str) {
-        if let Some(selections) = serde_value.get("options").and_then(|v| v.as_array()) {
-          for selection in selections {
-            if let serde_json::Value::Object(selection) = selection {
-              if let (Some(id), Some(name)) = (
-                selection.get("id").and_then(|v| v.as_str()),
-                selection.get("name").and_then(|v| v.as_str()),
-              ) {
-                name_by_id.insert(id.to_owned(), name.to_owned());
-              }
-            }
-          }
-        }
-      }
-    }
-  };
-}
-
-async fn get_database_body(
-  collab_storage: &CollabAccessControlStorage,
-  workspace_uuid_str: &str,
-  database_uuid_str: &str,
-) -> Result<(Collab, DatabaseBody), AppError> {
-  let db_collab = get_latest_collab(
-    collab_storage,
-    GetCollabOrigin::Server,
-    workspace_uuid_str,
-    database_uuid_str,
-    CollabType::Database,
-  )
-  .await?;
-  let db_body = DatabaseBody::from_collab(
-    &db_collab,
-    Arc::new(NoPersistenceDatabaseCollabService),
-    None,
-  )
-  .ok_or_else(|| {
-    AppError::Internal(anyhow::anyhow!(
-      "Failed to create database body from collab, db_collab_id: {}",
-      database_uuid_str,
-    ))
-  })?;
-  Ok((db_collab, db_body))
-}
-
-pub fn collab_from_doc_state(doc_state: Vec<u8>, object_id: &str) -> Result<Collab, AppError> {
-  let collab = Collab::new_with_source(
-    CollabOrigin::Server,
-    object_id,
-    DataSource::DocStateV1(doc_state),
-    vec![],
-    false,
-  )
-  .map_err(|e| AppError::Unhandled(e.to_string()))?;
-  Ok(collab)
-}
-
-fn type_options_serde(
-  type_options: &TypeOptions,
-  field_type: &FieldType,
-) -> HashMap<String, serde_json::Value> {
-  let type_option = match type_options.get(&field_type.type_id()) {
-    Some(type_option) => type_option,
-    None => return HashMap::new(),
-  };
-
-  let mut result = HashMap::with_capacity(type_option.len());
-  for (key, value) in type_option {
-    match field_type {
-      FieldType::SingleSelect | FieldType::MultiSelect | FieldType::Media => {
-        if let yrs::Any::String(arc_str) = value {
-          if let Ok(serde_value) = serde_json::from_str::<serde_json::Value>(arc_str) {
-            result.insert(key.clone(), serde_value);
-          }
-        }
-      },
-      _ => {
-        result.insert(key.clone(), serde_json::to_value(value).unwrap_or_default());
-      },
-    }
-  }
-
-  result
 }
 
 #[allow(clippy::too_many_arguments)]
@@ -1126,6 +892,4 @@
   }
 
   Ok(missing_update)
-=======
->>>>>>> 254bc23a
 }