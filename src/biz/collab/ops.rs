--- conflicted
+++ resolved
@@ -26,17 +26,9 @@
 use collab_entity::CollabType;
 use collab_entity::EncodedCollab;
 use collab_folder::hierarchy_builder::NestedChildViewBuilder;
-<<<<<<< HEAD
-use collab_folder::hierarchy_builder::SpacePermission;
-use collab_folder::CollabOrigin;
 use collab_folder::Folder;
 use collab_folder::SectionItem;
-=======
-use collab_folder::CollabOrigin;
-use collab_folder::Folder;
-use collab_folder::SectionItem;
-use collab_folder::SpaceInfo;
->>>>>>> ab0fa6e7
+use collab_folder::{CollabOrigin, SpaceInfo};
 use collab_rt_entity::user::RealtimeUser;
 use database::collab::select_last_updated_database_row_ids;
 use database::collab::select_workspace_database_oid;
@@ -46,7 +38,6 @@
 use database_entity::dto::QueryCollab;
 use database_entity::dto::QueryCollabResult;
 use database_entity::dto::{CollabParams, WorkspaceCollabIdentify};
-use serde_json::json;
 use shared_entity::dto::workspace_dto::AFDatabase;
 use shared_entity::dto::workspace_dto::AFDatabaseField;
 use shared_entity::dto::workspace_dto::AFDatabaseRow;
@@ -319,16 +310,6 @@
 ) -> Result<Vec<u8>, AppError> {
   let encoded_update = {
     let space_id = Uuid::new_v4().to_string();
-<<<<<<< HEAD
-    let space_view = NestedChildViewBuilder::new(user.uid, workspace_id.to_string())
-      .with_view_id(space_id.clone())
-      .with_name("General")
-      .with_extra(|builder| {
-        let mut extra = builder.is_space(true, SpacePermission::PublicToAll).build();
-        extra["space_icon_color"] = json!("0xFFA34AFD");
-        extra["space_icon"] = json!("interface_essential/home-3");
-        extra
-=======
 
     let space_view = NestedChildViewBuilder::new(user.uid, workspace_id.to_string())
       .with_view_id(space_id.clone())
@@ -341,7 +322,6 @@
             ..Default::default()
           })
           .build()
->>>>>>> ab0fa6e7
       })
       .build()
       .view;
