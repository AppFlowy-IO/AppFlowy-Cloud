use std::str::FromStr;

use anyhow::Result;
use gotrue::{
  api::Client,
  grant::{Grant, PasswordGrant},
  models::{AccessTokenResponse, User},
};

use shared_entity::{error::AppError, server_error};
use storage::entities::{AfUserProfileView, AfWorkspaces};
use validator::validate_email;

use crate::domain::validate_password;
use sqlx::{types::uuid, PgPool};
use tracing::instrument;

<<<<<<< HEAD
#[instrument(level = "info", skip_all, err)]
pub async fn sign_up(
  gotrue_client: &Client,
  email: &str,
  password: &str,
  pg_pool: &PgPool,
) -> Result<i64, AppError> {
  validate_email_password(email, password)?;
  let user = gotrue_client.sign_up(email, password).await??;
  tracing::info!("user sign up: {:?}", user);
  let gotrue_uuid = uuid::Uuid::from_str(&user.id)?;
  storage::workspace::create_user_if_not_exists(pg_pool, &gotrue_uuid, &user.email).await?;
  let uid = storage::workspace::get_user_id(pg_pool, &gotrue_uuid).await?;
  Ok(uid)
=======
pub async fn user_workspaces(
  pg_pool: &PgPool,
  uuid: &uuid::Uuid,
) -> Result<AfWorkspaces, AppError> {
  let workspaces = storage::workspace::select_all_workspaces_owned(pg_pool, uuid).await?;
  Ok(AfWorkspaces(workspaces))
}

pub async fn user_profile(
  pg_pool: &PgPool,
  uuid: &uuid::Uuid,
) -> Result<AfUserProfileView, AppError> {
  let profile = storage::workspace::select_user_profile_view_by_uuid(pg_pool, uuid)
    .await?
    .ok_or(sqlx::Error::RowNotFound)?;
  Ok(profile)
}

pub async fn sign_up(
  pg_pool: &PgPool,
  gotrue_client: &Client,
  email: &str,
  password: &str,
) -> Result<(), AppError> {
  validate_email_password(email, password)?;
  let user = gotrue_client.sign_up(email, password).await??;
  if user.confirmed_at.is_some() {
    storage::workspace::create_user_if_not_exists(pg_pool, uuid::Uuid::from_str(&user.id)?).await?;
  }
  Ok(())
>>>>>>> 0d59211e
}

#[instrument(level = "info", skip_all, err)]
pub async fn sign_in(
  pg_pool: &PgPool,
  gotrue_client: &Client,
  email: String,
  password: String,
) -> Result<(AccessTokenResponse, i64), AppError> {
  let grant = Grant::Password(PasswordGrant { email, password });
  let token = gotrue_client.token(&grant).await??;

  let gotrue_uuid = uuid::Uuid::from_str(&token.user.id)?;
  storage::workspace::create_user_if_not_exists(pg_pool, &gotrue_uuid, &token.user.email).await?;
  let uid = storage::workspace::get_user_id(pg_pool, &gotrue_uuid).await?;
  Ok((token, uid))
}

pub async fn update(
  gotrue_client: &Client,
  token: &str,
  email: &str,
  password: &str,
) -> Result<User, AppError> {
  validate_email_password(email, password)?;
  let user = gotrue_client.update_user(token, email, password).await??;
  Ok(user)
}

fn validate_email_password(email: &str, password: &str) -> Result<(), AppError> {
  if !validate_email(email) {
    Err(server_error::invalid_email_error(email))
  } else if !validate_password(password) {
    Err(server_error::invalid_password_error(password))
  } else {
    Ok(())
  }
}<|MERGE_RESOLUTION|>--- conflicted
+++ resolved
@@ -15,22 +15,25 @@
 use sqlx::{types::uuid, PgPool};
 use tracing::instrument;
 
-<<<<<<< HEAD
 #[instrument(level = "info", skip_all, err)]
 pub async fn sign_up(
   gotrue_client: &Client,
   email: &str,
   password: &str,
   pg_pool: &PgPool,
-) -> Result<i64, AppError> {
+) -> Result<Option<i64>, AppError> {
   validate_email_password(email, password)?;
   let user = gotrue_client.sign_up(email, password).await??;
   tracing::info!("user sign up: {:?}", user);
-  let gotrue_uuid = uuid::Uuid::from_str(&user.id)?;
-  storage::workspace::create_user_if_not_exists(pg_pool, &gotrue_uuid, &user.email).await?;
-  let uid = storage::workspace::get_user_id(pg_pool, &gotrue_uuid).await?;
-  Ok(uid)
-=======
+  if user.confirmed_at.is_some() {
+    let gotrue_uuid = uuid::Uuid::from_str(&user.id)?;
+    storage::workspace::create_user_if_not_exists(pg_pool, &gotrue_uuid, &user.email).await?;
+    let uid = storage::workspace::get_user_id(pg_pool, &gotrue_uuid).await?;
+    Ok(Some(uid))
+  } else {
+    Ok(None)
+  }
+}
 pub async fn user_workspaces(
   pg_pool: &PgPool,
   uuid: &uuid::Uuid,
@@ -47,21 +50,6 @@
     .await?
     .ok_or(sqlx::Error::RowNotFound)?;
   Ok(profile)
-}
-
-pub async fn sign_up(
-  pg_pool: &PgPool,
-  gotrue_client: &Client,
-  email: &str,
-  password: &str,
-) -> Result<(), AppError> {
-  validate_email_password(email, password)?;
-  let user = gotrue_client.sign_up(email, password).await??;
-  if user.confirmed_at.is_some() {
-    storage::workspace::create_user_if_not_exists(pg_pool, uuid::Uuid::from_str(&user.id)?).await?;
-  }
-  Ok(())
->>>>>>> 0d59211e
 }
 
 #[instrument(level = "info", skip_all, err)]
