--- conflicted
+++ resolved
@@ -66,26 +66,6 @@
       .access_control
       .get_workspace_role(uid, workspace_id, &self.pg_pool)
       .await
-<<<<<<< HEAD
-    {
-      Ok(role) => {
-        if method == Method::DELETE
-          || method == Method::POST
-          || method == Method::PUT
-          || method == Method::GET
-        {
-          if matches!(role, AFRole::Owner) {
-            Ok(())
-          } else {
-            Err(AppError::NotEnoughPermissions(format!(
-              "User:{:?} doesn't have the enough permission to access workspace:{}",
-              uid, workspace_id
-            )))
-          }
-        } else {
-          Ok(())
-        }
-=======
       .map_err(|err| {
         AppError::NotEnoughPermissions(format!(
           "Can't find the role of the user:{:?} in the workspace:{:?}. error: {}",
@@ -102,7 +82,6 @@
             uid, workspace_id
           )))
         },
->>>>>>> e1ac591e
       },
       _ => Ok(()),
     }
