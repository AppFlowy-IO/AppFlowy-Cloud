--- conflicted
+++ resolved
@@ -24,16 +24,9 @@
 use uuid::Uuid;
 use workspace_template::document::get_started::GetStartedDocumentTemplate;
 
-<<<<<<< HEAD
-use crate::biz::collab::storage::CollabStorageImpl;
-use crate::biz::user::initialize_workspace_for_user;
-=======
 use crate::biz::casbin::WorkspaceAccessControlImpl;
 use crate::biz::collab::storage::CollabStorageImpl;
 use crate::biz::user::initialize_workspace_for_user;
-
-use super::access_control::WorkspaceAccessControl;
->>>>>>> 79a0dd43
 
 pub async fn delete_workspace_for_user(
   pg_pool: &PgPool,
@@ -64,22 +57,14 @@
 
 pub async fn create_workspace_for_user(
   pg_pool: &PgPool,
-<<<<<<< HEAD
   workspace_access_control: &impl WorkspaceAccessControl,
   collab_access_control: &impl CollabAccessControl,
-=======
-  workspace_access_control: &WorkspaceAccessControlImpl,
->>>>>>> 79a0dd43
   collab_storage: &Arc<CollabStorageImpl>,
   user_uuid: &Uuid,
   user_uid: i64,
   workspace_name: &str,
 ) -> Result<AFWorkspace, AppResponseError> {
   let mut txn = pg_pool.begin().await?;
-<<<<<<< HEAD
-=======
-
->>>>>>> 79a0dd43
   let new_workspace_row = insert_user_workspace(&mut txn, user_uuid, workspace_name).await?;
   let new_workspace = AFWorkspace::try_from(new_workspace_row)?;
 
@@ -87,7 +72,6 @@
     .insert_workspace_role(&user_uid, &new_workspace.workspace_id, AFRole::Owner)
     .await?;
 
-<<<<<<< HEAD
   collab_access_control
     .insert_collab_access_level(
       &user_uid,
@@ -95,9 +79,6 @@
       AFAccessLevel::FullAccess,
     )
     .await?;
-
-=======
->>>>>>> 79a0dd43
   // add create initial collab for user
   initialize_workspace_for_user(
     user_uid,
