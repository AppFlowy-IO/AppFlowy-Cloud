--- conflicted
+++ resolved
@@ -142,7 +142,6 @@
     link_resp.action_link
   };
 
-<<<<<<< HEAD
   // new user sign in with link,
   // invite another user through magic link
   {
@@ -163,13 +162,9 @@
     assert!(is_new);
 
     let workspaces = client.get_workspaces().await.unwrap();
-    assert_eq!(workspaces.len(), 1);
+    assert_eq!(workspaces.0.len(), 1);
 
     let friend_email = generate_unique_email();
     client.invite(&friend_email).await.unwrap();
   }
-=======
-  let workspaces = client.get_workspaces().await.unwrap();
-  assert_eq!(workspaces.0.len(), 1);
->>>>>>> 7c503372
 }