--- conflicted
+++ resolved
@@ -1,13 +1,7 @@
 mod casbin;
 mod collab;
 mod gotrue;
-<<<<<<< HEAD
 pub mod user;
-mod util;
-mod websocket;
-=======
-mod user;
->>>>>>> 3377e664
 mod workspace;
 
 mod websocket;