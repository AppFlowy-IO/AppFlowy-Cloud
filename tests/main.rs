mod collab;
<<<<<<< HEAD
mod collab_stream;
=======
mod collab_snapshot;
>>>>>>> a31c246b
mod gotrue;
mod user;
mod websocket;
mod workspace;<|MERGE_RESOLUTION|>--- conflicted
+++ resolved
@@ -1,9 +1,6 @@
 mod collab;
-<<<<<<< HEAD
-mod collab_stream;
-=======
 mod collab_snapshot;
->>>>>>> a31c246b
+// mod collab_stream;
 mod gotrue;
 mod user;
 mod websocket;
