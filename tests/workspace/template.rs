use std::collections::HashSet;

use app_error::ErrorCode;
use client_api::entity::{
<<<<<<< HEAD
  AccountLink, PublishCollabItem, PublishCollabMetadata, TemplateCategoryType,
=======
  AccountLink, CreateTemplateCategoryParams, TemplateCategoryType, UpdateTemplateCategoryParams,
>>>>>>> 2f0a705e
};
use client_api_test::*;
use collab::core::collab::DataSource;
use collab::core::origin::CollabOrigin;
use collab_document::document::Document;
use collab_entity::CollabType;
use database_entity::dto::{QueryCollab, QueryCollabParams};
use uuid::Uuid;

async fn get_first_workspace_string(c: &client_api::Client) -> String {
  c.get_workspaces()
    .await
    .unwrap()
    .first()
    .unwrap()
    .workspace_id
    .to_string()
}

#[tokio::test]
async fn get_user_default_workspace_test() {
  let email = generate_unique_email();
  let password = "Hello!123#";
  let c = localhost_client();
  c.sign_up(&email, password).await.unwrap();
  let mut test_client = TestClient::new_user().await;
  let folder = test_client.get_user_folder().await;

  let workspace_id = test_client.workspace_id().await;
  let views = folder.get_views_belong_to(&workspace_id);
  assert_eq!(views.len(), 1);
  assert_eq!(views[0].name, "Getting started");

  let document_id = views[0].id.clone();
  let document =
    get_document_collab_from_remote(&mut test_client, workspace_id, &document_id).await;
  let document_data = document.get_document_data().unwrap();
  assert_eq!(document_data.blocks.len(), 25);
}

async fn get_document_collab_from_remote(
  test_client: &mut TestClient,
  workspace_id: String,
  document_id: &str,
) -> Document {
  let params = QueryCollabParams {
    workspace_id,
    inner: QueryCollab {
      object_id: document_id.to_string(),
      collab_type: CollabType::Document,
    },
  };
  let resp = test_client.get_collab(params).await.unwrap();
  Document::open_with_options(
    CollabOrigin::Empty,
    DataSource::DocStateV1(resp.encode_collab.doc_state.to_vec()),
    document_id,
    vec![],
  )
  .unwrap()
}

#[tokio::test]
async fn test_template_category_crud() {
  let (authorized_client, _) = generate_unique_registered_user_client().await;
  let category_name = Uuid::new_v4().to_string();
  let params = CreateTemplateCategoryParams {
    name: category_name.clone(),
    icon: "icon".to_string(),
    bg_color: "bg_color".to_string(),
    description: "description".to_string(),
    category_type: TemplateCategoryType::Feature,
    priority: 1,
  };
  let new_template_category = authorized_client
    .create_template_category(&params)
    .await
    .unwrap();
  assert_eq!(new_template_category.name, category_name);
  assert_eq!(new_template_category.icon, params.icon);
  assert_eq!(new_template_category.bg_color, params.bg_color);
  assert_eq!(new_template_category.description, params.description);
  assert_eq!(
    new_template_category.category_type,
    TemplateCategoryType::Feature
  );
  assert_eq!(new_template_category.priority, 1);
  let updated_category_name = Uuid::new_v4().to_string();
  let params = UpdateTemplateCategoryParams {
    name: updated_category_name.clone(),
    icon: "new_icon".to_string(),
    bg_color: "new_bg_color".to_string(),
    description: "new_description".to_string(),
    category_type: TemplateCategoryType::UseCase,
    priority: 2,
  };
  let updated_template_category = authorized_client
    .update_template_category(new_template_category.id, &params)
    .await
    .unwrap();
  assert_eq!(updated_template_category.name, updated_category_name);
  assert_eq!(updated_template_category.icon, params.icon);
  assert_eq!(updated_template_category.bg_color, params.bg_color);
  assert_eq!(updated_template_category.description, params.description);
  assert_eq!(
    updated_template_category.category_type,
    TemplateCategoryType::UseCase
  );
  assert_eq!(updated_template_category.priority, 2);

  let guest_client = localhost_client();
  let template_category = guest_client
    .get_template_category(new_template_category.id)
    .await
    .unwrap();
  assert_eq!(template_category.name, updated_category_name);
  assert_eq!(template_category.icon, params.icon);
  assert_eq!(template_category.bg_color, params.bg_color);
  assert_eq!(template_category.description, params.description);
  assert_eq!(
    template_category.category_type,
    TemplateCategoryType::UseCase
  );
  assert_eq!(template_category.priority, 2);

  let second_category_name = Uuid::new_v4().to_string();
  let params = CreateTemplateCategoryParams {
    name: second_category_name.clone(),
    icon: "second_icon".to_string(),
    bg_color: "second_bg_color".to_string(),
    description: "second_description".to_string(),
    category_type: TemplateCategoryType::Feature,
    priority: 3,
  };
  authorized_client
    .create_template_category(&params)
    .await
    .unwrap();
  let guest_client = localhost_client();
  let result = guest_client.create_template_category(&params).await;
  assert!(result.is_err());
  assert_eq!(result.unwrap_err().code, ErrorCode::NotLoggedIn);

  let name_search_substr = &second_category_name[0..second_category_name.len() - 1];
  let category_by_name_search_result = guest_client
    .get_template_categories(Some(name_search_substr), None)
    .await
    .unwrap()
    .categories;
  assert_eq!(category_by_name_search_result.len(), 1);
  assert_eq!(category_by_name_search_result[0].name, second_category_name);
  let category_by_type_search_result = guest_client
    .get_template_categories(None, Some(TemplateCategoryType::Feature))
    .await
    .unwrap()
    .categories;
  // Since the table might not be in a clean state, we can't guarantee that there is only one category of type Feature
  assert!(!category_by_type_search_result.is_empty());
  assert!(category_by_type_search_result
    .iter()
    .all(|r| r.category_type == TemplateCategoryType::Feature));
  assert!(category_by_type_search_result
    .iter()
    .any(|r| r.name == second_category_name));
  let result = guest_client
    .delete_template_category(new_template_category.id)
    .await;
  assert!(result.is_err());
  assert_eq!(result.unwrap_err().code, ErrorCode::NotLoggedIn);
  authorized_client
    .delete_template_category(new_template_category.id)
    .await
    .unwrap();
  let result = guest_client
    .get_template_category(new_template_category.id)
    .await;
  assert!(result.is_err());
  assert_eq!(result.unwrap_err().code, ErrorCode::RecordNotFound);
}

#[tokio::test]
async fn test_template_creator_crud() {
  let (authorized_client, _) = generate_unique_registered_user_client().await;
  let account_links = vec![AccountLink {
    link_type: "reddit".to_string(),
    url: "reddit_url".to_string(),
  }];
  let new_creator = authorized_client
    .create_template_creator("name", "avatar_url", account_links)
    .await
    .unwrap();
  assert_eq!(new_creator.name, "name");
  assert_eq!(new_creator.avatar_url, "avatar_url");
  assert_eq!(new_creator.account_links.len(), 1);
  assert_eq!(new_creator.account_links[0].link_type, "reddit");
  assert_eq!(new_creator.account_links[0].url, "reddit_url");

  let guest_client = localhost_client();
  let result = guest_client.create_template_creator("", "", vec![]).await;
  assert!(result.is_err());
  assert_eq!(result.unwrap_err().code, ErrorCode::NotLoggedIn);

  let updated_account_links = vec![AccountLink {
    link_type: "twitter".to_string(),
    url: "twitter_url".to_string(),
  }];
  let updated_creator = authorized_client
    .update_template_creator(
      new_creator.id,
      "new_name",
      "new_avatar_url",
      updated_account_links,
    )
    .await
    .unwrap();
  assert_eq!(updated_creator.name, "new_name");
  assert_eq!(updated_creator.avatar_url, "new_avatar_url");
  assert_eq!(updated_creator.account_links.len(), 1);
  assert_eq!(updated_creator.account_links[0].link_type, "twitter");
  assert_eq!(updated_creator.account_links[0].url, "twitter_url");

  let creator = guest_client
    .get_template_creator(new_creator.id)
    .await
    .unwrap();
  assert_eq!(creator.name, "new_name");
  assert_eq!(creator.avatar_url, "new_avatar_url");
  assert_eq!(creator.account_links.len(), 1);
  assert_eq!(creator.account_links[0].link_type, "twitter");
  assert_eq!(creator.account_links[0].url, "twitter_url");

  let result = guest_client.delete_template_creator(new_creator.id).await;
  assert!(result.is_err());
  assert_eq!(result.unwrap_err().code, ErrorCode::NotLoggedIn);
  authorized_client
    .delete_template_creator(new_creator.id)
    .await
    .unwrap();
  let result = guest_client.get_template_creator(new_creator.id).await;
  assert!(result.is_err());
  assert_eq!(result.unwrap_err().code, ErrorCode::RecordNotFound);
}

#[tokio::test]
async fn test_template_crud() {
  let (authorized_client, _) = generate_unique_registered_user_client().await;
  let workspace_id = get_first_workspace_string(&authorized_client).await;
  let published_view_namespace = uuid::Uuid::new_v4().to_string();
  authorized_client
    .set_workspace_publish_namespace(&workspace_id.to_string(), &published_view_namespace)
    .await
    .unwrap();
  let published_view_ids: Vec<Uuid> = (0..4).map(|_| Uuid::new_v4()).collect();
  let published_collab_items: Vec<PublishCollabItem<TemplateMetadata, &[u8]>> = published_view_ids
    .iter()
    .map(|view_id| PublishCollabItem {
      meta: PublishCollabMetadata {
        view_id: *view_id,
        publish_name: view_id.to_string(),
        metadata: TemplateMetadata {},
      },
      data: "yrs_encoded_data_1".as_bytes(),
    })
    .collect();

  authorized_client
    .publish_collabs::<TemplateMetadata, &[u8]>(&workspace_id, published_collab_items)
    .await
    .unwrap();

  let category_prefix = Uuid::new_v4().to_string();
  let category_1_name = format!("{}_1", category_prefix);
  let category_2_name = format!("{}_2", category_prefix);

  let creator_1 = authorized_client
    .create_template_creator(
      "template_creator 1",
      "avatar_url",
      vec![AccountLink {
        link_type: "reddit".to_string(),
        url: "reddit_url".to_string(),
      }],
    )
    .await
    .unwrap();
  let creator_2 = authorized_client
    .create_template_creator(
      "template_creator 2",
      "avatar_url",
      vec![AccountLink {
        link_type: "facebook".to_string(),
        url: "facebook_url".to_string(),
      }],
    )
    .await
    .unwrap();
  let category_1 = authorized_client
    .create_template_category(
      category_1_name.as_str(),
      "icon",
      "bg_color",
      "description",
      TemplateCategoryType::Feature,
      0,
    )
    .await
    .unwrap();
  let category_2 = authorized_client
    .create_template_category(
      category_2_name.as_str(),
      "icon",
      "bg_color",
      "description",
      TemplateCategoryType::Feature,
      0,
    )
    .await
    .unwrap();

  let template_name_prefix = Uuid::new_v4().to_string();
  for (index, view_id) in published_view_ids[0..2].iter().enumerate() {
    let is_new_template = index % 2 == 0;
    let is_featured = true;
    let category_id = category_1.id;
    let template = authorized_client
      .create_template(
        *view_id,
        format!("{}-{}", template_name_prefix, view_id).as_str(),
        "description",
        "about",
        "view_url",
        vec![category_id],
        creator_1.id,
        is_new_template,
        is_featured,
        vec![],
      )
      .await
      .unwrap();
    assert_eq!(template.view_id, *view_id);
    assert_eq!(template.categories.len(), 1);
    assert_eq!(template.categories[0].id, category_id);
    assert_eq!(template.creator.id, creator_1.id);
    assert_eq!(template.creator.name, creator_1.name);
    assert_eq!(template.creator.account_links.len(), 1);
    assert_eq!(
      template.creator.account_links[0].url,
      creator_1.account_links[0].url
    );
    assert!(template.related_templates.is_empty())
  }

  for (index, view_id) in published_view_ids[2..4].iter().enumerate() {
    let is_new_template = index % 2 == 0;
    let is_featured = false;
    let category_id = category_2.id;
    let template = authorized_client
      .create_template(
        *view_id,
        format!("{}-{}", template_name_prefix, view_id).as_str(),
        "description",
        "about",
        "view_url",
        vec![category_id],
        creator_2.id,
        is_new_template,
        is_featured,
        vec![published_view_ids[0]],
      )
      .await
      .unwrap();
    assert_eq!(template.related_templates.len(), 1);
    assert_eq!(template.related_templates[0].view_id, published_view_ids[0]);
    assert_eq!(template.related_templates[0].creator.id, creator_1.id);
    assert_eq!(template.related_templates[0].categories.len(), 1);
    assert_eq!(
      template.related_templates[0].categories[0].id,
      category_1.id
    );
  }

  let guest_client = localhost_client();
  let templates = guest_client
    .get_templates(
      Some(category_2.id),
      None,
      None,
      Some(template_name_prefix.clone()),
    )
    .await
    .unwrap()
    .templates;
  let template_ids: HashSet<Uuid> = templates.iter().map(|t| t.view_id).collect();
  assert_eq!(templates.len(), 2);
  assert!(template_ids.contains(&published_view_ids[2]));
  assert!(template_ids.contains(&published_view_ids[3]));

  let featured_templates = guest_client
    .get_templates(None, Some(true), None, Some(template_name_prefix.clone()))
    .await
    .unwrap()
    .templates;
  let featured_template_ids: HashSet<Uuid> = featured_templates.iter().map(|t| t.view_id).collect();
  assert_eq!(featured_templates.len(), 2);
  assert!(featured_template_ids.contains(&published_view_ids[0]));
  assert!(featured_template_ids.contains(&published_view_ids[1]));

  let new_templates = guest_client
    .get_templates(None, None, Some(true), Some(template_name_prefix.clone()))
    .await
    .unwrap()
    .templates;
  let new_template_ids: HashSet<Uuid> = new_templates.iter().map(|t| t.view_id).collect();
  assert_eq!(new_templates.len(), 2);
  assert!(new_template_ids.contains(&published_view_ids[0]));
  assert!(new_template_ids.contains(&published_view_ids[2]));

  let template = guest_client
    .get_template(published_view_ids[3])
    .await
    .unwrap();
  assert_eq!(template.view_id, published_view_ids[3]);
  assert_eq!(template.creator.id, creator_2.id);
  assert_eq!(template.categories.len(), 1);
  assert_eq!(template.categories[0].id, category_2.id);
  assert_eq!(template.related_templates.len(), 1);
  assert_eq!(template.related_templates[0].view_id, published_view_ids[0]);

  authorized_client
    .update_template(
      published_view_ids[3],
      format!("{}-{}", template_name_prefix, published_view_ids[3]).as_str(),
      "description",
      "about",
      "view_url",
      vec![category_1.id],
      creator_2.id,
      false,
      true,
      vec![published_view_ids[0]],
    )
    .await
    .unwrap();

  authorized_client
    .delete_template(published_view_ids[3])
    .await
    .unwrap();
  let resp = guest_client.get_template(published_view_ids[3]).await;
  assert!(resp.is_err());
  assert_eq!(resp.unwrap_err().code, ErrorCode::RecordNotFound);
}

#[derive(serde::Serialize, serde::Deserialize)]
struct TemplateMetadata {}<|MERGE_RESOLUTION|>--- conflicted
+++ resolved
@@ -2,11 +2,8 @@
 
 use app_error::ErrorCode;
 use client_api::entity::{
-<<<<<<< HEAD
-  AccountLink, PublishCollabItem, PublishCollabMetadata, TemplateCategoryType,
-=======
-  AccountLink, CreateTemplateCategoryParams, TemplateCategoryType, UpdateTemplateCategoryParams,
->>>>>>> 2f0a705e
+  AccountLink, CreateTemplateCategoryParams, PublishCollabItem, PublishCollabMetadata,
+  TemplateCategoryType, UpdateTemplateCategoryParams,
 };
 use client_api_test::*;
 use collab::core::collab::DataSource;
@@ -303,26 +300,29 @@
     )
     .await
     .unwrap();
+  let params = CreateTemplateCategoryParams {
+    name: category_1_name,
+    icon: "icon".to_string(),
+    bg_color: "bg_color".to_string(),
+    description: "description".to_string(),
+    category_type: TemplateCategoryType::Feature,
+    priority: 0,
+  };
   let category_1 = authorized_client
-    .create_template_category(
-      category_1_name.as_str(),
-      "icon",
-      "bg_color",
-      "description",
-      TemplateCategoryType::Feature,
-      0,
-    )
-    .await
-    .unwrap();
+    .create_template_category(&params)
+    .await
+    .unwrap();
+
+  let params = CreateTemplateCategoryParams {
+    name: category_2_name,
+    icon: "icon".to_string(),
+    bg_color: "bg_color".to_string(),
+    description: "description".to_string(),
+    category_type: TemplateCategoryType::Feature,
+    priority: 0,
+  };
   let category_2 = authorized_client
-    .create_template_category(
-      category_2_name.as_str(),
-      "icon",
-      "bg_color",
-      "description",
-      TemplateCategoryType::Feature,
-      0,
-    )
+    .create_template_category(&params)
     .await
     .unwrap();
 
@@ -399,30 +399,30 @@
     .await
     .unwrap()
     .templates;
-  let template_ids: HashSet<Uuid> = templates.iter().map(|t| t.view_id).collect();
+  let view_ids: HashSet<Uuid> = templates.iter().map(|t| t.view_id).collect();
   assert_eq!(templates.len(), 2);
-  assert!(template_ids.contains(&published_view_ids[2]));
-  assert!(template_ids.contains(&published_view_ids[3]));
+  assert!(view_ids.contains(&published_view_ids[2]));
+  assert!(view_ids.contains(&published_view_ids[3]));
 
   let featured_templates = guest_client
     .get_templates(None, Some(true), None, Some(template_name_prefix.clone()))
     .await
     .unwrap()
     .templates;
-  let featured_template_ids: HashSet<Uuid> = featured_templates.iter().map(|t| t.view_id).collect();
+  let featured_view_ids: HashSet<Uuid> = featured_templates.iter().map(|t| t.view_id).collect();
   assert_eq!(featured_templates.len(), 2);
-  assert!(featured_template_ids.contains(&published_view_ids[0]));
-  assert!(featured_template_ids.contains(&published_view_ids[1]));
+  assert!(featured_view_ids.contains(&published_view_ids[0]));
+  assert!(featured_view_ids.contains(&published_view_ids[1]));
 
   let new_templates = guest_client
     .get_templates(None, None, Some(true), Some(template_name_prefix.clone()))
     .await
     .unwrap()
     .templates;
-  let new_template_ids: HashSet<Uuid> = new_templates.iter().map(|t| t.view_id).collect();
+  let new_view_ids: HashSet<Uuid> = new_templates.iter().map(|t| t.view_id).collect();
   assert_eq!(new_templates.len(), 2);
-  assert!(new_template_ids.contains(&published_view_ids[0]));
-  assert!(new_template_ids.contains(&published_view_ids[2]));
+  assert!(new_view_ids.contains(&published_view_ids[0]));
+  assert!(new_view_ids.contains(&published_view_ids[2]));
 
   let template = guest_client
     .get_template(published_view_ids[3])
